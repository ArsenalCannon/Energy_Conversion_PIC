/* 
 *
 * Generally, this file sort the dataset inside a HDF5 group
 * 
 */

#include "stdlib.h"
#include "hdf5.h"
#include <unistd.h>
#include <string.h>
#include <float.h>
#include <omp.h>
#include <stdio.h>
#include <math.h>
#include "constants.h"
#include "qsort-parallel.h"
#include "mpi_io.h"
#include "vpic_data.h"
#include "configuration.h"
#include "get_data.h"
#include "meta_data.h"
#include "tracked_particle.h"
#include "particle_tags.h"

char* sorting_single_tstep(int mpi_size, int mpi_rank, int key_index,
        int sort_key_only, int skew_data, int verbose, int write_result,
        int collect_data, int weak_scale_test, int weak_scale_test_length,
        int local_sort_threaded, int local_sort_threads_num, int meta_data,
        int ux_kindex, char *filename, char *group_name, char *filename_sorted,
        char *filename_attribute, char *filename_meta,
        unsigned long long *rsize, int load_tracer_meta);
void set_filenames(int tstep, char *filepath, char *species, char *filename,
        char *group_name, char *filename_sorted, char *filename_attribute,
        char *filename_meta);

/******************************************************************************
 * Main of the parallel sampling sort
 ******************************************************************************/
int main(int argc, char **argv){
    int mpi_size, mpi_rank;
    double t0, t1;
    int is_help;
    int key_index, sort_key_only, skew_data, verbose, write_result,
        collect_data, weak_scale_test, weak_scale_test_length,
        local_sort_threaded, local_sort_threads_num, meta_data,
        load_tracer_meta;
    int tmax, tinterval; // Maximum time step and time interval
    int multi_tsteps, ux_kindex;
    char *filename, *group_name, *filename_sorted, *filename_attribute;
    char *filename_meta, *filepath, *species, *filename_traj;
    char *final_buff;
    float ratio_emax;
    unsigned long long rsize;
    int nptl_traj, tracking_traj;

    MPI_Comm comm = MPI_COMM_WORLD;
    MPI_Init(&argc, &argv);
    MPI_Comm_size(comm, &mpi_size);
    MPI_Comm_rank(comm, &mpi_rank);

    filename = (char *)malloc(MAX_FILENAME_LEN * sizeof(char));
    group_name = (char *)malloc(MAX_FILENAME_LEN * sizeof(char));
    filename_sorted = (char *)malloc(MAX_FILENAME_LEN * sizeof(char));
    filename_attribute = (char *)malloc(MAX_FILENAME_LEN * sizeof(char));
    filename_meta = (char *)malloc(MAX_FILENAME_LEN * sizeof(char));
    filename_traj = (char *)malloc(MAX_FILENAME_LEN * sizeof(char));
    filepath = (char *)malloc(MAX_FILENAME_LEN * sizeof(char));
    species = (char *)malloc(16 * sizeof(char));
    tmax = 0;
    tinterval = 1;

    t0 = MPI_Wtime();
    is_help = get_configuration(argc, argv, mpi_rank, &key_index,
            &sort_key_only, &skew_data, &verbose, &write_result,
            &collect_data, &weak_scale_test, &weak_scale_test_length,
            &local_sort_threaded, &local_sort_threads_num, &meta_data,
            filename, group_name, filename_sorted, filename_attribute,
            filename_meta, filepath, species, &tmax, &tinterval,
            &multi_tsteps, &ux_kindex, filename_traj, &nptl_traj,
            &ratio_emax, &tracking_traj, &load_tracer_meta);

    /* when -h flag is set to seek help of how to use this program */
    if (is_help) {
        MPI_Finalize();
        return 1;
    }

    int ntf, tstep;
    ntf = tmax / tinterval + 1;

    /* Get the particle tags from sorted-by-energy data of the last time frame */
    /* Then sort the tags */
    int *tags, qindex;
    int row_size, dataset_num, max_type_size, key_value_type;
    char *tracked_particles, *tracked_particles_sum, *package_data;
    dset_name_item *dname_array;
    hsize_t my_data_size, rest_size;
    if (tracking_traj) {
        tags = (int *)malloc(nptl_traj * sizeof(int));
        char filename_ene[MAX_FILENAME_LEN];
        tstep = (ntf - 1) * tinterval;
        snprintf(filename_ene, MAX_FILENAME_LEN, "%s%s%d%s%s%s", filepath, "/T.",
                tstep, "/", species, "_tracer_energy_sorted.h5p");
        get_particle_tags(filename_ene, tstep, ratio_emax, nptl_traj, tags);
        qsort(tags, nptl_traj, sizeof(int), CompareInt32Value);
        snprintf(group_name, MAX_FILENAME_LEN, "%s%d", "/Step#", tstep);
        dname_array = (dset_name_item *)malloc(MAX_DATASET_NUM * sizeof(dset_name_item));
        package_data = get_vpic_pure_data_h5(mpi_rank, mpi_size, filename_ene,
            group_name, &row_size, &my_data_size, &rest_size, &dataset_num,
            &max_type_size, &key_value_type, dname_array);
        free(package_data);
        qindex = get_dataset_index("q", dname_array, dataset_num);
        tracked_particles = (char *)malloc(ntf * nptl_traj * row_size);
        for (int j = 0; j < ntf*nptl_traj*row_size; j++) {
            tracked_particles[j] = 0;
        }
        if (mpi_rank == 0) {
            tracked_particles_sum = (char *)malloc(ntf * nptl_traj * row_size);
            for (int j = 0; j < ntf*nptl_traj*row_size; j++) {
                tracked_particles_sum[j] = 0;
            }
        }
    }

    if (multi_tsteps) {
        for (int i = 0; i < ntf; i++) {
            tstep = i * tinterval;
            if (mpi_rank == 0) printf("%d\n", tstep);
            set_filenames(tstep, filepath, species, filename, group_name,
                    filename_sorted, filename_attribute, filename_meta);
            final_buff = sorting_single_tstep(mpi_size, mpi_rank, key_index,
                    sort_key_only, skew_data, verbose, write_result, collect_data,
                    weak_scale_test, weak_scale_test_length, local_sort_threaded,
                    local_sort_threads_num, meta_data, ux_kindex, filename,
                    group_name, filename_sorted, filename_attribute,
                    filename_meta, &rsize, load_tracer_meta);
            if (tracking_traj) {
                get_tracked_particle_info(final_buff, qindex, row_size,
                        rsize, i, ntf, tags, nptl_traj, tracked_particles);
            }
            if(collect_data == 1) {
                free(final_buff);
            }
        }
    } else {
        final_buff = sorting_single_tstep(mpi_size, mpi_rank, key_index,
                sort_key_only, skew_data, verbose, write_result, collect_data,
                weak_scale_test, weak_scale_test_length, local_sort_threaded,
                local_sort_threads_num, meta_data, ux_kindex, filename,
                group_name, filename_sorted, filename_attribute,
                filename_meta, &rsize, load_tracer_meta);
        if(collect_data == 1) {
            free(final_buff);
        }
    }

    MPI_Barrier(MPI_COMM_WORLD);

    if (tracking_traj) {
        MPI_Reduce(tracked_particles, tracked_particles_sum, ntf*nptl_traj*row_size,
                MPI_CHAR, MPI_SUM, 0, MPI_COMM_WORLD);

        /* Save the particle data. */
        if (mpi_rank == 0) {
            save_tracked_particles(filename_traj, tracked_particles_sum, ntf,
                    nptl_traj, row_size, dataset_num, max_type_size,
                    dname_array, tags);
        }
        free(tracked_particles);
        if (mpi_rank == 0) {
            free(tracked_particles_sum);
        }
        free(tags);
        free(dname_array);
    }

    MPI_Barrier(MPI_COMM_WORLD);		
    t1 = MPI_Wtime();
    if(mpi_rank == 0) {
        printf("Overall time is [%f]s \n", (t1 - t0));
    }

    free(filename);
    free(group_name);
    free(filename_sorted);
    free(filename_attribute);
    free(filename_meta);
    free(filename_traj);
    free(filepath);
    free(species);
    MPI_Finalize();
    return 0;
}

/******************************************************************************
 * Read the particle data and sort the data using one key. This is only for
 * a single time step.
 ******************************************************************************/
char* sorting_single_tstep(int mpi_size, int mpi_rank, int key_index,
        int sort_key_only, int skew_data, int verbose, int write_result,
        int collect_data, int weak_scale_test, int weak_scale_test_length,
        int local_sort_threaded, int local_sort_threads_num, int meta_data,
        int ux_kindex, char *filename, char *group_name, char *filename_sorted,
        char *filename_attribute, char *filename_meta,
        unsigned long long *rsize, int load_tracer_meta) {
    int max_type_size, dataset_num, key_value_type, row_size;
    hsize_t my_data_size, rest_size, my_offset;
    char *package_data, *final_buff;
    dset_name_item *dname_array;
    dname_array = (dset_name_item *)malloc(MAX_DATASET_NUM * sizeof(dset_name_item));
    package_data = get_vpic_data_h5(mpi_rank, mpi_size, filename, group_name,
            weak_scale_test, weak_scale_test_length, sort_key_only, key_index,
            &row_size, &my_data_size, &rest_size, &dataset_num, &max_type_size,
            &key_value_type, dname_array, &my_offset);

    /* Set the variables for retrieving the data with actual datatypes. */
    set_variable_data(max_type_size, key_index, dataset_num, key_value_type,
            ux_kindex);

<<<<<<< HEAD
    calc_particle_positions(mpi_rank, my_offset, row_size, max_type_size,
            my_data_size, filename_meta, group_name, package_data, ux_kindex);
=======
    /* We have to use the meta data to calculate the particle position */
    /* But when using the binary output, the position is already calculated, */
    /* so we don't have to load the meta data. */
    if (load_tracer_meta) {
        calc_particle_positions(mpi_rank, my_offset, row_size, max_type_size,
                my_data_size, filename_meta, group_name, dname_array,
                dataset_num, package_data);
    }
>>>>>>> e15be67a

    /* master:  also do slave's job. In addition, it is responsible for samples and pivots */
    /* slave:   (1) sorts. (2) samples (3) sends sample to master (4) receives pivots */
    /*          (5) sends/receives data to/from other processes based on pivots */
    /*          (6) sorts data again   (7) writes data to its location */
    create_opic_data_type(row_size);
    if (mpi_rank==0){
        printf("Start master of parallel sorting ! \n");
        final_buff = master(mpi_rank, mpi_size, package_data, my_data_size,
                rest_size, row_size, max_type_size, key_index, dataset_num,
                key_value_type, verbose, local_sort_threaded, local_sort_threads_num,
                skew_data, collect_data, write_result, group_name,
                filename_sorted, filename_attribute, dname_array, rsize);
    }else{
        final_buff = slave(mpi_rank, mpi_size, package_data, my_data_size,
                rest_size, row_size, max_type_size, key_index, dataset_num,
                key_value_type, verbose, local_sort_threaded, local_sort_threads_num,
                skew_data, collect_data, write_result, group_name,
                filename_sorted, filename_attribute, dname_array, rsize);
    }

    free_opic_data_type();

    free(dname_array);
    free(package_data);
    return final_buff;
}

/******************************************************************************
 * Set filenames.
 ******************************************************************************/
void set_filenames(int tstep, char *filepath, char *species, char *filename,
        char *group_name, char *filename_sorted, char *filename_attribute,
        char *filename_meta)
{
    snprintf(group_name, MAX_FILENAME_LEN, "%s%d", "/Step#", tstep);
    snprintf(filename, MAX_FILENAME_LEN, "%s%s%d%s%s%s", filepath,
            "/T.", tstep, "/", species, "_tracer.h5p");
    snprintf(filename_sorted, MAX_FILENAME_LEN, "%s%s%d%s%s%s",
            filepath, "/T.", tstep, "/", species, "_tracer_sorted.h5p");
    snprintf(filename_attribute, MAX_FILENAME_LEN, "%s", "attribute");
    snprintf(filename_meta, MAX_FILENAME_LEN, "%s%s%d%s%s%s", filepath,
            "/T.", tstep, "/grid_metadata_", species, "_tracer.h5p");
}<|MERGE_RESOLUTION|>--- conflicted
+++ resolved
@@ -217,10 +217,6 @@
     set_variable_data(max_type_size, key_index, dataset_num, key_value_type,
             ux_kindex);
 
-<<<<<<< HEAD
-    calc_particle_positions(mpi_rank, my_offset, row_size, max_type_size,
-            my_data_size, filename_meta, group_name, package_data, ux_kindex);
-=======
     /* We have to use the meta data to calculate the particle position */
     /* But when using the binary output, the position is already calculated, */
     /* so we don't have to load the meta data. */
@@ -229,7 +225,6 @@
                 my_data_size, filename_meta, group_name, dname_array,
                 dataset_num, package_data);
     }
->>>>>>> e15be67a
 
     /* master:  also do slave's job. In addition, it is responsible for samples and pivots */
     /* slave:   (1) sorts. (2) samples (3) sends sample to master (4) receives pivots */

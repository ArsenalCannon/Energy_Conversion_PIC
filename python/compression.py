--- conflicted
+++ resolved
@@ -481,34 +481,22 @@
     fh = open(fname, 'r')
     data = fh.read()
     fh.close()
-<<<<<<< HEAD
-    compression_data = np.zeros((ntf, 3))
-=======
     compression_data = np.zeros((ntf, 6))
->>>>>>> f52acec0
     index_start = 0
     index_end = 4
     ndset = 6
     for ct in range(ntf):
-<<<<<<< HEAD
-        for i in range(3):
-=======
         for i in range(ndset):
->>>>>>> f52acec0
             compression_data[ct, i], = \
                 struct.unpack('f', data[index_start:index_end])
             index_start = index_end
             index_end += 4
     div_u = compression_data[:, 0]
     pdiv_u = compression_data[:, 1]
-<<<<<<< HEAD
-    pdiv_upara = compression_data[:, 2]
-=======
     div_usingle = compression_data[:, 2]
     div_upara_usingle = compression_data[:, 3]
     pdiv_usingle = compression_data[:, 4]
     pdiv_upara_usingle = compression_data[:, 5]
->>>>>>> f52acec0
 
     fname = root_dir + "shear00_" + species + ".gda"
     fh = open(fname, 'r')
@@ -600,24 +588,6 @@
     ax = fig.add_axes([xs, ys, w1, h1])
     label1 = r'$-p\nabla\cdot\boldsymbol{V}_\perp$'
     label2 = r'$-(p_\parallel - p_\perp)b_ib_j\sigma_{ij}$'
-<<<<<<< HEAD
-    # label3 = r'$\nabla\cdot(\mathcal{P}\cdot\boldsymbol{u})$'
-    label3 = r'$-(p_\parallel - p_\perp)\nabla\cdot\boldsymbol{V}_\parallel$'
-    # label4 = label3 + label1 + label2
-    label4 = 'Sum'
-    label5 = r'$\boldsymbol{u}\cdot(\nabla\cdot\mathcal{P})$'
-    label6 = r'$\boldsymbol{j}_' + species + r'\cdot\boldsymbol{E}$'
-    p1 = ax.plot(tfields, pdiv_u, linewidth=2, color='r', label=label1)
-    p2 = ax.plot(tfields, pshear, linewidth=2, color='g', label=label2)
-    # p3 = ax.plot(tfields, pdiv_upara, linewidth=2,
-    #              color='b', label=label3)
-    p4 = ax.plot(tfields, pdiv_u + pshear,
-                 linewidth=2, color='k', label=label4)
-    # p5 = ax.plot(tfields, vdot_div_ptensor, linewidth=2, color='k',
-    #              label=label5)
-    # p6 = ax.plot(tfields, jqnudote, linewidth=2, color='k', linestyle='--',
-    #              label=label6)
-=======
     label3 = r'$\nabla\cdot(\mathcal{P}\cdot\mathbf{u})$'
     label4 = label3 + label1 + label2
     label5 = r'$\mathbf{u}\cdot(\nabla\cdot\mathcal{P})$'
@@ -634,7 +604,6 @@
                  label=label5)
     p6 = ax.plot(tfields, jqnudote, linewidth=2, color='k', linestyle='--',
                  label=label6)
->>>>>>> f52acec0
     ax.set_ylabel(r'$d\varepsilon_c/dt$', fontdict=font, fontsize=20)
     ax.tick_params(axis='x', labelbottom='off')
     ax.tick_params(labelsize=16)
@@ -665,17 +634,6 @@
 
     ys -= h1 + 0.05
     ax1 = fig.add_axes([xs, ys, w1, h1])
-<<<<<<< HEAD
-    p1 = ax1.plot(tfields, pdiv_u_cum, linewidth=2, color='r')
-    p2 = ax1.plot(tfields, pshear_cum, linewidth=2, color='g')
-    # p3 = ax1.plot(tfields, pdiv_upara_cum, linewidth=2, color='b')
-    p3 = ax1.plot(tfields, pdiv_u_cum + pshear_cum,
-                  linewidth=2, color='k')
-    # p5 = ax1.plot(tfields, vdot_div_ptensor_cum, linewidth=2, color='k')
-    # p6 = ax1.plot(tfields, jqnudote_cum, linewidth=2, color='k',
-    #               linestyle='--', label=label6)
-    p7 = ax1.plot([0, 800], [0,0], linewidth=0.5, linestyle='--', color='k')
-=======
     p1 = ax1.plot(tfields, pdiv_uperp_usingle_cum, linewidth=2, color='r')
     p2 = ax1.plot(tfields, pshear_perp_usingle_cum, linewidth=2, color='g')
     p3 = ax1.plot(tfields, div_vdot_ptensor_cum, linewidth=2, color='b')
@@ -684,7 +642,6 @@
     p5 = ax1.plot(tfields, vdot_div_ptensor_cum, linewidth=2, color='k')
     p6 = ax1.plot(tfields, jqnudote_cum, linewidth=2, color='k',
                   linestyle='--', label=label6)
->>>>>>> f52acec0
     ax1.set_xlabel(r'$t\Omega_{ci}$', fontdict=font, fontsize=20)
     ax1.set_ylabel(r'$\varepsilon_c$', fontdict=font, fontsize=20)
     ax1.tick_params(labelsize=16)
@@ -692,19 +649,11 @@
     #            shadow=False, fancybox=False, frameon=False)
     ax1.set_xlim(ax.get_xlim())
     # ax1.set_ylim(ylim2)
-<<<<<<< HEAD
-    if not os.path.isdir('../img/'):
-        os.makedirs('../img/')
-    fname = '../img/compressional2_' + species + '.eps'
-    fig.savefig(fname)
-    # plt.show()
-=======
     # if not os.path.isdir('../img/'):
     #     os.makedirs('../img/')
     # fname = '../img/compressional_' + species + '.eps'
     # fig.savefig(fname)
     plt.show()
->>>>>>> f52acec0
 
 
 def density_ratio(pic_info, current_time):
@@ -1540,9 +1489,4 @@
     # for ct in range(pic_info.ntf):
     #     plot_velocity_components(pic_info, 'i', ct)
     # move_compression()
-<<<<<<< HEAD
-    plot_compression_time_multi('i')
-    # plot_div_v(36, 'e')
-=======
-    # plot_compression_time_multi('i')
->>>>>>> f52acec0
+    # plot_compression_time_multi('i')
--- conflicted
+++ resolved
@@ -1541,13 +1541,8 @@
     # plot_spectrum_bulk(ntp, 'e', pic_info)
     # plot_maximum_energy(ntp, pic_info)
     # move_energy_spectra()
-<<<<<<< HEAD
-    # calc_nonthermal_fraction('e')
-    plot_spectra_beta_electron()
-=======
     # calc_nonthermal_fraction('h')
     # plot_spectra_beta_electron()
->>>>>>> 1eb4ebb1
     # plot_spectra_multi_electron()
     # plot_spectra_beta_ion()
     # plot_spectra_multi_ion()

--- conflicted
+++ resolved
@@ -972,15 +972,9 @@
         fnonthermal = flog - fthermal
         p1, = ax.loglog(elog_norm, flog, linewidth=2)
         color = p1.get_color()
-<<<<<<< HEAD
-
-        # if run > 0:
-        #     p11, = ax.loglog(elog_norm[e_nth:], fnonthermal[e_nth:], color=color)
-=======
         if run > 0:
             p11, = ax.loglog(
                 elog_norm[e_nth:], fnonthermal[e_nth:], color=color)
->>>>>>> 2c8e0e44
 
         if run < 2:
             power_fit = power_law_fit(elog, flog, offset[run], extent[run])
@@ -995,8 +989,6 @@
         ee += e_extend
         powerIndex = "{%0.2f}" % power_fit.params[0]
         pname = r'$\sim \varepsilon^{' + powerIndex + '}$'
-<<<<<<< HEAD
-=======
         if run > 0:
             p23, = ax.loglog(
                 elog_norm[es:ee],
@@ -1006,7 +998,6 @@
                 linewidth=2,
                 label=pname)
             colors_plot.append(color)
->>>>>>> 2c8e0e44
         # # Help for fitting
         # p21, = ax.loglog(elog_norm[es], flog[es], marker='.', markersize=10,
         #         linestyle='None', color=color)
@@ -1022,44 +1013,6 @@
         # shift *= 5
         run += 1
 
-<<<<<<< HEAD
-    # if run > 0:
-    #     p23, = ax.loglog(elog_norm[es:ee], fpower[es:ee]*2, color=color,
-    #             linestyle='--', linewidth=2, label=pname)
-    #     colors_plot.append(color)
-    # leg = ax.legend(loc=3, prop={'size':20}, ncol=1,
-    #         shadow=False, fancybox=False, frameon=False)
-    # for color,text in zip(colors_plot, leg.get_texts()):
-    #         text.set_color(color)
-
-    ax.set_xlabel(r'$\varepsilon/\varepsilon_\text{th}$', fontdict=font, fontsize=24)
-    ax.set_ylabel(r'$f(\varepsilon)$', fontdict=font, fontsize=24)
-    ax.tick_params(labelsize=20)
-    ax.text(0.50, 0.05, 'R8', color=colors[0], fontsize=20,
-            horizontalalignment='left', verticalalignment='center',
-            transform = ax.transAxes)
-    ax.text(0.59, 0.05, 'R7', color=colors[1], fontsize=20,
-            horizontalalignment='left', verticalalignment='center',
-            transform = ax.transAxes)
-    ax.text(0.7, 0.05, 'R1', color=colors[2], fontsize=20,
-            horizontalalignment='left', verticalalignment='center',
-            transform = ax.transAxes)
-    ax.text(0.85, 0.05, 'R6', color=colors[3], fontsize=20,
-            horizontalalignment='left', verticalalignment='center',
-            transform = ax.transAxes)
-    ax.text(0.5, 0.27, r'$\beta_e=0.2$', color=colors[0], fontsize=20,
-            horizontalalignment='left', verticalalignment='center',
-            transform = ax.transAxes, rotation=-75)
-    ax.text(0.6, 0.25, r'$\beta_e=0.07$', color=colors[1], fontsize=20,
-            horizontalalignment='left', verticalalignment='center',
-            transform = ax.transAxes, rotation=-75)
-    ax.text(0.7, 0.25, r'$\beta_e=0.02$', color=colors[2], fontsize=20,
-            horizontalalignment='left', verticalalignment='center',
-            transform = ax.transAxes, rotation=-68)
-    ax.text(0.82, 0.25, r'$\beta_e=0.007$', color=colors[3], fontsize=20,
-            horizontalalignment='left', verticalalignment='center',
-            transform = ax.transAxes, rotation=-62)
-=======
     ax.set_xlabel(
         r'$\varepsilon/\varepsilon_\text{th}$', fontdict=font, fontsize=24)
     ax.set_ylabel(r'$f(\varepsilon)$', fontdict=font, fontsize=24)
@@ -1149,7 +1102,6 @@
         verticalalignment='center',
         transform=ax.transAxes,
         rotation=-62)
->>>>>>> 2c8e0e44
 
     if not os.path.isdir('../img/'):
         os.makedirs('../img/')
@@ -1349,13 +1301,8 @@
         fnonthermal = flog - fthermal
         p1, = ax.loglog(elog_norm, flog, linewidth=2)
         color = p1.get_color()
-<<<<<<< HEAD
-        # p11, = ax.loglog(elog_norm[e_nth[run]:], fnonthermal[e_nth[run]:],
-        #         color=color)
-=======
         p11, = ax.loglog(
             elog_norm[e_nth[run]:], fnonthermal[e_nth[run]:], color=color)
->>>>>>> 2c8e0e44
         # power_fit = power_law_fit(elog, fnonthermal, 310, 50)
         power_fit = power_law_fit(elog, fnonthermal, offset[run], extent[run])
         es, ee = power_fit.es, power_fit.ee
@@ -1364,11 +1311,6 @@
         pname = r'$\sim \varepsilon^{' + powerIndex + '}$'
         es -= e_extend
         ee += e_extend
-<<<<<<< HEAD
-        # p23, = ax.loglog(elog_norm[es:ee], fpower[es:ee]*2, color=color,
-        #         linestyle='--', linewidth=2, label=pname)
-        # colors_plot.append(color)
-=======
         p23, = ax.loglog(
             elog_norm[es:ee],
             fpower[es:ee] * 2,
@@ -1377,7 +1319,6 @@
             linewidth=2,
             label=pname)
         colors_plot.append(color)
->>>>>>> 2c8e0e44
         # # Help for fitting
         # p12, = ax.loglog(elog_norm, fthermal, color=color)
         # p21, = ax.loglog(elog_norm[es], fnonthermal[es], marker='.', markersize=10,
@@ -1394,24 +1335,6 @@
         r'$\varepsilon/\varepsilon_\text{th}$', fontdict=font, fontsize=24)
     ax.set_ylabel(r'$f(\varepsilon)$', fontdict=font, fontsize=24)
     ax.tick_params(labelsize=20)
-<<<<<<< HEAD
-    # leg = ax.legend(loc=3, prop={'size':20}, ncol=1,
-    #         shadow=False, fancybox=False, frameon=False)
-    # for color,text in zip(colors_plot, leg.get_texts()):
-    #         text.set_color(color)
-    ax.text(0.05, 0.65, 'R5', color=colors[0], fontsize=20,
-            horizontalalignment='left', verticalalignment='center',
-            transform = ax.transAxes)
-    ax.text(0.05, 0.74, 'R3', color=colors[1], fontsize=20,
-            horizontalalignment='left', verticalalignment='center',
-            transform = ax.transAxes)
-    ax.text(0.05, 0.83, 'R2', color=colors[2], fontsize=20,
-            horizontalalignment='left', verticalalignment='center',
-            transform = ax.transAxes)
-    ax.text(0.05, 0.91, 'R4', color=colors[3], fontsize=20,
-            horizontalalignment='left', verticalalignment='center',
-            transform = ax.transAxes)
-=======
     leg = ax.legend(
         loc=3,
         prop={'size': 20},
@@ -1457,7 +1380,6 @@
         horizontalalignment='left',
         verticalalignment='center',
         transform=ax.transAxes)
->>>>>>> 2c8e0e44
 
     if not os.path.isdir('../img/'):
         os.makedirs('../img/')
@@ -1515,14 +1437,9 @@
         fnonthermal = flog - fthermal
         p1, = ax.loglog(elog_norm, flog, linewidth=2)
         color = p1.get_color()
-<<<<<<< HEAD
-        # if run > 0:
-        #     p11, = ax.loglog(elog_norm[e_nth:], fnonthermal[e_nth:], color=color)
-=======
         if run > 0:
             p11, = ax.loglog(
                 elog_norm[e_nth:], fnonthermal[e_nth:], color=color)
->>>>>>> 2c8e0e44
 
         if run < 1:
             power_fit = power_law_fit(elog, flog, offset[run], extent[run])
@@ -1537,12 +1454,6 @@
         ee += e_extend
         powerIndex = "{%0.2f}" % power_fit.params[0]
         pname = r'$\sim \varepsilon^{' + powerIndex + '}$'
-<<<<<<< HEAD
-        # if run > 0:
-        #     p23, = ax.loglog(elog_norm[es:ee], fpower[es:ee]*2, color=color,
-        #             linestyle='--', linewidth=2, label=pname)
-        #     colors_plot.append(color)
-=======
         if run > 0:
             p23, = ax.loglog(
                 elog_norm[es:ee],
@@ -1552,7 +1463,6 @@
                 linewidth=2,
                 label=pname)
             colors_plot.append(color)
->>>>>>> 2c8e0e44
         # # Help for fitting
         # p21, = ax.loglog(elog_norm[es], flog[es], marker='.', markersize=10,
         #         linestyle='None', color=color)
@@ -1572,37 +1482,6 @@
         r'$\varepsilon/\varepsilon_\text{th}$', fontdict=font, fontsize=24)
     ax.set_ylabel(r'$f(\varepsilon)$', fontdict=font, fontsize=24)
     ax.tick_params(labelsize=20)
-<<<<<<< HEAD
-    # leg = ax.legend(loc=3, prop={'size':20}, ncol=1,
-    #         shadow=False, fancybox=False, frameon=False)
-    # for color,text in zip(colors_plot, leg.get_texts()):
-    #         text.set_color(color)
-    ax.text(0.45, 0.05, 'R8', color=colors[0], fontsize=20,
-            horizontalalignment='left', verticalalignment='center',
-            transform = ax.transAxes)
-    ax.text(0.59, 0.05, 'R7', color=colors[1], fontsize=20,
-            horizontalalignment='left', verticalalignment='center',
-            transform = ax.transAxes)
-    ax.text(0.78, 0.05, 'R1', color=colors[2], fontsize=20,
-            horizontalalignment='left', verticalalignment='center',
-            transform = ax.transAxes)
-    ax.text(0.92, 0.05, 'R6', color=colors[3], fontsize=20,
-            horizontalalignment='left', verticalalignment='center',
-            transform = ax.transAxes)
-
-    ax.text(0.42, 0.25, r'$\beta_e=0.2$', color=colors[0], fontsize=20,
-            horizontalalignment='left', verticalalignment='center',
-            transform = ax.transAxes, rotation=-60)
-    ax.text(0.55, 0.25, r'$\beta_e=0.07$', color=colors[1], fontsize=20,
-            horizontalalignment='left', verticalalignment='center',
-            transform = ax.transAxes, rotation=-60)
-    ax.text(0.75, 0.25, r'$\beta_e=0.02$', color=colors[2], fontsize=20,
-            horizontalalignment='left', verticalalignment='center',
-            transform = ax.transAxes, rotation=-60)
-    ax.text(0.85, 0.33, r'$\beta_e=0.007$', color=colors[3], fontsize=20,
-            horizontalalignment='left', verticalalignment='center',
-            transform = ax.transAxes, rotation=-60)
-=======
     leg = ax.legend(
         loc=3,
         prop={'size': 20},
@@ -1689,7 +1568,6 @@
         verticalalignment='center',
         transform=ax.transAxes,
         rotation=-60)
->>>>>>> 2c8e0e44
 
     if not os.path.isdir('../img/'):
         os.makedirs('../img/')
@@ -1750,13 +1628,8 @@
         fnonthermal = flog - fthermal
         p1, = ax.loglog(elog_norm, flog, linewidth=2)
         color = p1.get_color()
-<<<<<<< HEAD
-        # p11, = ax.loglog(elog_norm[e_nth[run]:], fnonthermal[e_nth[run]:],
-        #         color=color)
-=======
         p11, = ax.loglog(
             elog_norm[e_nth[run]:], fnonthermal[e_nth[run]:], color=color)
->>>>>>> 2c8e0e44
         # power_fit = power_law_fit(elog, fnonthermal, 310, 50)
         power_fit = power_law_fit(elog, fnonthermal, offset[run], extent[run])
         es, ee = power_fit.es, power_fit.ee
@@ -1765,11 +1638,6 @@
         pname = r'$\sim \varepsilon^{' + powerIndex + '}$'
         es -= e_extend
         ee += e_extend
-<<<<<<< HEAD
-        # p23, = ax.loglog(elog_norm[es:ee], fpower[es:ee]*2, color=color,
-        #         linestyle='--', linewidth=2, label=pname)
-        # colors_plot.append(color)
-=======
         p23, = ax.loglog(
             elog_norm[es:ee],
             fpower[es:ee] * 2,
@@ -1778,7 +1646,6 @@
             linewidth=2,
             label=pname)
         colors_plot.append(color)
->>>>>>> 2c8e0e44
         # # Help for fitting
         # p12, = ax.loglog(elog_norm, fthermal, color=color)
         # p21, = ax.loglog(elog_norm[es], fnonthermal[es], marker='.', markersize=10,
@@ -1795,24 +1662,6 @@
         r'$\varepsilon/\varepsilon_\text{th}$', fontdict=font, fontsize=24)
     ax.set_ylabel(r'$f(\varepsilon)$', fontdict=font, fontsize=24)
     ax.tick_params(labelsize=20)
-<<<<<<< HEAD
-    # leg = ax.legend(loc=3, prop={'size':20}, ncol=1,
-    #         shadow=False, fancybox=False, frameon=False)
-    # for color,text in zip(colors_plot, leg.get_texts()):
-    #         text.set_color(color)
-    ax.text(0.05, 0.58, 'R5', color=colors[0], fontsize=20,
-            horizontalalignment='left', verticalalignment='center',
-            transform = ax.transAxes)
-    ax.text(0.05, 0.7, 'R3', color=colors[1], fontsize=20,
-            horizontalalignment='left', verticalalignment='center',
-            transform = ax.transAxes)
-    ax.text(0.05, 0.83, 'R2', color=colors[2], fontsize=20,
-            horizontalalignment='left', verticalalignment='center',
-            transform = ax.transAxes)
-    ax.text(0.05, 0.91, 'R4', color=colors[3], fontsize=20,
-            horizontalalignment='left', verticalalignment='center',
-            transform = ax.transAxes)
-=======
     leg = ax.legend(
         loc=3,
         prop={'size': 20},
@@ -1858,7 +1707,6 @@
         horizontalalignment='left',
         verticalalignment='center',
         transform=ax.transAxes)
->>>>>>> 2c8e0e44
 
     if not os.path.isdir('../img/'):
         os.makedirs('../img/')

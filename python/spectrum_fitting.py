"""
Analysis procedures for particle energy spectrum fitting.
"""
import numpy as np
import math
import matplotlib as mpl
import matplotlib.pyplot as plt
from matplotlib import rc
from scipy.optimize import curve_fit
import os.path
import collections
import pic_information
import fitting_funcs
import palettable
import color_maps as cm
import colormap.colormaps as cmaps
from runs_name_path import ApJ_long_paper_runs, guide_field_runs
from energy_conversion import read_data_from_json
import palettable

rc('font', **{'family': 'serif', 'serif': ['Computer Modern']})
mpl.rc('text', usetex=True)
mpl.rcParams['text.latex.preamble'] = [r"\usepackage{amsmath}"]

colors = palettable.colorbrewer.qualitative.Set1_9.mpl_colors

font = {'family': 'serif',
        #'color'  : 'darkred',
        'color': 'black',
        'weight': 'normal',
        'size': 24,
        }


def accumulated_particle_info(ene, f):
    """
    Get the accumulated particle number and total energy from
    the distribution function.

    Args:
        ene: the energy bins array.
        f: the energy distribution array.
    Returns:
        nacc_ene: the accumulated particle number with energy.
        eacc_ene: the accumulated particle total energy with energy.
    """
    nbins, = f.shape
    dlogE = (math.log10(max(ene))-math.log10(min(ene))) / nbins
    nacc_ene = np.zeros(nbins)
    eacc_ene = np.zeros(nbins)
    nacc_ene[0] = f[0] * ene[0]
    eacc_ene[0] = 0.5 * f[0] * ene[0]**2
    for i in range(1, nbins):
        nacc_ene[i] = f[i] * (ene[i]+ene[i-1]) * 0.5 + nacc_ene[i-1]
        eacc_ene[i] = 0.5 * f[i] * (ene[i]-ene[i-1]) * (ene[i]+ene[i-1])
        eacc_ene[i] += eacc_ene[i-1]
    nacc_ene *= dlogE
    eacc_ene *= dlogE
    return (nacc_ene, eacc_ene)


def get_thermal_total(ene, f, fthermal, fnorm):
    """Get total and thermal particle number and energy.

    Args:
        ene: the energy bins array.
        f: the particle energy distribution array.
        fthermal: thermal part of the particle distribution.
        fnorm: normalization value for f.

    Returns:
        nthermal: particle number of thermal part.
        ntot: total particle number.
        ethermal: particle kinetic energy of thermal part.
        etot: total particle kinetic energy.
    """
    nacc, eacc = accumulated_particle_info(ene, f)
    ntot = nacc[-1]
    etot = eacc[-1]
    nacc_thermal, eacc_thermal = accumulated_particle_info(ene, fthermal)
    nthermal = nacc_thermal[-1]
    ethermal = eacc_thermal[-1]
    nthermal *= fnorm
    ethermal *= fnorm
    ntot *= fnorm
    etot *= fnorm
    print 'Thermal and total particles: ', nthermal, ntot, nthermal/ntot
    print 'Thermal and total energies: ', ethermal, etot, ethermal/etot
    print '---------------------------------------------------------------'
    return (nthermal, ntot, ethermal, etot)


def fit_thermal_core(ene, f):
    """Fit to get the thermal core of the particle distribution.

    Fit the thermal core of the particle distribution.
    The thermal core is fitted as a Maxwellian distribution.

    Args:
        ene: the energy bins array.
        f: the particle flux distribution.

    Returns:
        fthermal: thermal part of the particle distribution.
    """
    print 'Fitting to get the thermal core of the particle distribution.'
    estart = 0
    ng = 3
    kernel = np.ones(ng) / float(ng)
    fnew = np.convolve(f, kernel, 'same')
    nshift = 10  # grids shift for fitting thermal core.
    eend = np.argmax(fnew) + nshift
    popt, pcov = curve_fit(fitting_funcs.func_maxwellian,
                           ene[estart:eend], f[estart:eend])
    fthermal = fitting_funcs.func_maxwellian(ene, popt[0], popt[1])
    print 'Energy with maximum flux: ', ene[eend - 10]
    print 'Energy with maximum flux in fitted thermal core: ', 0.5/popt[1]
    print 'Thermal core fitting coefficients: '
    print popt
    print '---------------------------------------------------------------'
    return fthermal


def background_thermal_core(ene, f, vth, mime):
    """Fit background thermal core.

    Fit the background thermal core of the particle distribution. The
    background will be far away from the current sheet, so we don't have to
    consider the drift velocities. The thermal energy is calculated from
    the initial thermal velocity.

    Args:
        ene: the energy bins array.
        f: the particle flux distribution.
        vth: thermal speed.
        mime: mass ratio

    Returns:
        fthermal: thermal part of the particle distribution.
    """
    print('Fitting background thermal core')
    gama = 1.0 / math.sqrt(1.0 - 3.0*vth**2)
    thermalEnergy = (gama - 1) * mime
    fthermal = fitting_funcs.func_maxwellian(ene, 1.0, 1.5/thermalEnergy)
    nanMinIndex = np.nanargmin(f/fthermal)
    tindex = np.argmin(f[:nanMinIndex]/fthermal[:nanMinIndex])
    fthermal *= f[tindex]/fthermal[tindex]
    #fthermal *= f[0]/fthermal[0]
    print('---------------------------------------------------------------')
    return fthermal


def lower_thermal_core(ene, f):
    """Fit the thermal core with lower particle energy.

    Fit the thermal core with lower energy, which is not supposed to be
    in the non-thermal particles.

    Args:
        ene: the energy bins array.
        f: the particle flux distribution, which is the original particle
            distribution subtracted by the background plasma.

    Returns:
        fthermal: thermal part of the particle distribution f.
    """
    print('Fitting lower energy thermal core...')
    estart = 0
    eend = np.argmax(f)
    emin = np.argmin(f[:eend])
    popt, pcov = curve_fit(fitting_funcs.func_maxwellian,
                           ene[estart:emin], f[estart:emin])
    fthermal = fitting_funcs.func_maxwellian(ene, popt[0], popt[1])
    fthermal[:emin] += f[:emin] - fthermal[:emin]
    fthermal[emin:] = 0.0
    print 'Lower thermal core fitting coefficients: '
    print popt
    print('---------------------------------------------------------------')
    return fthermal


def fit_nonthermal_power_law(ene, f, fthermal, species, eshift, erange):
    """Power-law fitting for nonthermal particles.

    Using a linear function to fit for reducing fitting error.
    If f = b * x^a, log(f) = log(b) + a*log(x)

    Args:
        ene: the energy bins array.
        f: the particle flux array.
        fthermal: thermal part of the particle distribution.
        species: particle species. 'e' for electron, 'h' for ion.
        eshift: the shift from the maximum of the nonthermal distribution.
        erange: the energy bins of the part for fitting.

    Returns:
        fpowerlaw: the power-law fitting of the non-thermal part of the
            particle distribution.
        e_start, e_end: the starting and ending energy bin index for fitting.
        popt: the fitting parameters.
    """
    fnonthermal = f - fthermal
    estart = np.argmax(fnonthermal) + eshift
    eend = estart + erange
    popt, pcov = curve_fit(fitting_funcs.func_line,
                           np.log10(ene[estart:eend]),
                           np.log10(fnonthermal[estart:eend]))
    print 'Starting and ending energies for fitting: ', ene[estart], ene[eend]
    print '---------------------------------------------------------------'
    fpowerlaw = fitting_funcs.func_line(np.log10(ene), popt[0], popt[1])
    fpowerlaw = np.power(10, fpowerlaw)
    return (fpowerlaw, estart, eend, popt)


def fit_powerlaw_whole(ene, f, species):
    """Power-law fitting for the high energy part of the whole spectrum.

    Args:
        ene: the energy bins array.
        f: the particle flux array.
        species: particle species. 'e' for electron, 'h' for ion.

    Returns:
        fpower: the power-law fitting of the non-thermal part of the
            particle distribution.
    """
    estart = np.argmax(f) + 50
    print "Energy bin index with maximum flux: ", np.argmax(f)
    if (species == 'e'):
        power_range = 90   # for electrons
    else:
        power_range = 130  # for ions
    eend = estart + power_range
    popt, pcov = curve_fit(fitting_funcs.func_line,
                           np.log10(ene[estart:eend]),
                           np.log10(f[estart:eend]))
    print 'Starting and ending energies for fitting: ', ene[estart], ene[eend]
    print 'Power-law fitting coefficients for all particles: '
    print popt
    print '---------------------------------------------------------------'
    fpower = fitting_funcs.func_line(np.log10(ene), popt[0], popt[1])
    fpower = np.power(10, fpower)
    npower, epower = accumulated_particle_info(ene[estart:eend],
                                               fpower[estart:eend])
    ntot, etot = accumulated_particle_info(ene, f)
    nportion = npower[-1] / ntot[-1]
    eportion = epower[-1] / etot[-1]
    return (fpower, estart, eend, popt, nportion, eportion)


def plot_spectrum(ct, species, ax, pic_info, **kwargs):
    """Plotting the energy spectrum.
    Args:
        ct: the time point index.
        species: particle species. 'e' for electron, 'h' for ion.
        pic_info: namedtuple for the PIC simulation information.
        ax: axes object for the plot.
    """
    if "fpath" in kwargs:
        fpath = kwargs["fpath"]
    else:
        fpath = '../spectrum/'
    fname = fpath + "spectrum-" + species + "." + str(ct)
    fnorm = pic_info.nx * pic_info.ny  * pic_info.nz * pic_info.nppc
    if (os.path.isfile(fname)):
        elin, flin, elog, flog = get_energy_distribution(fname, fnorm)
    else:
        print "ERROR: the spectrum data file doesn't exist."
        return
    # Ions have lower Lorentz factor due to higher mass
    if (species == 'h'):
        flog /= pic_info.mime
    elog_norm = get_normalized_energy(species, elog, pic_info)
    ps = []
    p1, = ax.loglog(elog, flog, linewidth=2)
    if "color" in kwargs:
        p1.set_color(kwargs["color"])
    ps.append(p1)

    color = p1.get_color()
    fthermal = fit_thermal_core(elog, flog)
    fnonthermal = flog - fthermal
    fthermal1 = fit_thermal_core(elog, fnonthermal)
    fnonthermal1 = fnonthermal - fthermal1
    get_thermal_total(elog, flog, fthermal, fnorm)
    ax.loglog(elog, fthermal1, linewidth=2,
            color='k', linestyle='--', label='Thermal')
    # Plot thermal core
    if "is_thermal" in kwargs and kwargs["is_thermal"] == True:
        p2, = ax.loglog(elog, fthermal, linewidth=2,
                        color='k', linestyle='--', label='Thermal')
        if species == 'e':
            p2, = ax.loglog(elog[270:], fnonthermal[270:], linewidth=2,
                            color='b', linestyle='--', label='Thermal')
        else:
            p2, = ax.loglog(elog[100:], fnonthermal[100:], linewidth=2,
                            color='b', linestyle='--', label='Thermal')
        ps.append(p2)
    # Plot Power-law spectrum
    if "is_power" in kwargs and kwargs["is_power"] == True:
        offset = kwargs["offset"]
        extent = kwargs["extent"]
        power_fit = power_law_fit(elog, fnonthermal, offset, extent)
        es, ee = power_fit.es, power_fit.ee
        fpower = power_fit.fpower
        powerIndex = "{%0.2f}" % power_fit.params[0]
        pname = '$\sim E^{' + powerIndex + '}$'
        es -= e_extend
        ee += e_extend
        p3, = ax.loglog(elog_norm[es:ee], fpower[es:ee]*2, color=color,
                linestyle='--', linewidth=2, label=pname)
        ps.append(p3)

    if "xlim" in kwargs:
        ax.set_xlim(kwargs["xlim"])
    if "ylim" in kwargs:
        ax.set_ylim(kwargs["ylim"])


def plot_powerlaw_whole(ene, fpower_whole, es, ee, popt, color):
    """Plot power-law fitted spectrum for the overall spectrum.

    Args:
        ene: the energy bins array.
        f: the particle flux array.
        fpower_whole: the fitted power-law spectrum.
        es, ee: the starting and ending energy bin index for fitting.
        popt: the fitting parameters.
        color: color to plot the line.

    """
    powerIndex = "{%0.2f}" % popt[0]
    # powerIndex = str(-1)
    pname = '$\sim E^{' + powerIndex + '}$'
    shift = 40
    p1, = plt.loglog(ene[es-shift:ee+shift+1],
                     fpower_whole[es-shift:ee+shift+1]*4, linewidth=2,
                     linestyle='--', color=color, label=pname)
    plt.text(30, 8, pname, color=color, rotation=-0, fontsize=20)


def get_normalized_energy(species, ene_bins, pic_info):
    """Normalize the energies to the initial thermal energy

    Args:
        species: particle species. 'e' for electron, 'h' for ion.
        ene_bins: the energy bins.
    """
    if (species == 'e'):
        vth = pic_info.vthe
    else:
        vth = pic_info.vthi
    gama = 1.0 / math.sqrt(1.0 - 3*vth**2)
    eth = gama - 1.0
    ene_bins_norm = ene_bins / eth
    return ene_bins_norm


def get_energy_distribution(fname, fnorm):
    """ Get energy bins and corresponding particle flux.

    Get linear and logarithm energy bins and particle flux.

    Args:
        fname: file name.
        fnorm: normalization for the distribution.

    Returns:
        ene_lin: linear scale of energy bins.
        ene_log: logarithm scale of energy bins.
        flin: particle flux corresponding to ene_lin.
        flog: particle flux corresponding to ene_log.
    """
    data = read_spectrum_data(fname)
    ene_lin = data[:, 0]  # Linear scale energy bins
    flin = data[:, 1]     # Flux using linear energy bins
    print 'Total number of particles: ', sum(flin)  # Total number of electrons
    print 'Normalization of the energy distribution: ', fnorm

    ene_log = data[:, 2]  # Logarithm scale energy bins
    flog = data[:, 3]     # Flux using Logarithm scale bins
    flog /= fnorm         # Normalized by the maximum value.
    return (ene_lin, flin, ene_log, flog)


def plot_spectrum_bulk(ntp, species, pic_info):
    """Plot a series of energy spectra at bulk energy decay time.

    Args:
        ntp: total number of time frames.
        species: particle species. 'e' for electron, 'h' for ion.
        pic_info: namedtuple for the PIC simulation information.
    """
    fig, ax = plt.subplots(figsize=[7, 5])
    for current_time in range(1, ntp-1, 2):
        plot_spectrum(current_time, species, pic_info, ax, False, False)
    plot_spectrum(ntp, species, pic_info, ax, True, False)

    if (species == 'e'):
        vth = pic_info.vthe
    else:
        vth = pic_info.vthi
    gama = 1.0 / math.sqrt(1.0 - 3*vth**2)
    eth = gama - 1.0
    fname = "../spectrum/whole/spectrum-" + species + \
            "." + str(1).zfill(len(str(1)))
    nx = pic_info.nx
    ny = pic_info.ny
    nz = pic_info.nz
    nppc = pic_info.nppc
    fnorm = nx * ny * nz * nppc
    ene_lin, flin, ene_log, flog = get_energy_distribution(fname, fnorm)
    ene_log_norm = get_normalized_energy(species, ene_log, pic_info)

    f_intial = fitting_funcs.func_maxwellian(ene_log, fnorm, 1.5/eth)
    nacc_ene, eacc_ene = accumulated_particle_info(ene_log, f_intial)
    p41, = ax.loglog(ene_log_norm, f_intial/nacc_ene[-1], linewidth=2,
            color='k', linestyle='--', label=r'Initial')
    ax.set_xlabel('$E/E_{th}$', fontdict=font)
    ax.set_ylabel('$f(E)/N_0$', fontdict=font)
    ax.tick_params(labelsize=20)
    plt.tight_layout()
    if not os.path.isdir('../img/'):
        os.makedirs('../img/')
    fig.savefig('../img/spect_time.eps')
    plt.show()


def plot_spectrum_bulk(ntp, species, pic_info):
    """Plot a series of energy spectra at bulk energy decay time.

    Args:
        ntp: total number of time frames.
        species: particle species. 'e' for electron, 'h' for ion.
        pic_info: namedtuple for the PIC simulation information.
    """
    fig, ax = plt.subplots(figsize=[7, 5])
    # ax.set_color_cycle(palettable.colorbrewer.qualitative.Accent_6.mpl_colors)
    # colors = palettable.colorbrewer.qualitative.Accent_6.mpl_colors
    colors = ['b', 'g', 'r', 'c', 'm', 'y']
    ax.set_color_cycle(colors)
    dtp = int(pic_info.dt_particles) + 1
    i = 0
    for ct in range(2, 8):
        plot_spectrum(ct, species, pic_info, ax, False, False)
        tname = str(dtp * ct) + '$\Omega_{ci}^{-1}$'
        ys = 0.6 - 0.1*i
        ax.text(0.05, ys, tname, color=colors[i], fontsize=20,
                horizontalalignment='left', verticalalignment='center',
                transform = ax.transAxes)
        i += 1


    ax.set_xlabel('$E/E_{th}$', fontdict=font)
    ax.set_ylabel('$f(E)$', fontdict=font)
    ax.tick_params(labelsize=20)
    plt.tight_layout()
    if not os.path.isdir('../img/'):
        os.makedirs('../img/')
    fname = 'spect_time_bulk_' + species + '.eps'
    fig.savefig('../img/' + fname)
    plt.show()


def read_spectrum_data(fname):
    """Read particle energy spectrum data.

    Read particle energy spectrum data at time point it from file.

    Args:
        fname: the file name of the energy spectrum.

    Returns:
        data: the energy bins data and corresponding flux.
            Linear bin + Linear flux + Logarithm bins + Logarithm flux
    """
    try:
        f = open(fname, 'r')
    except IOError:
        print "cannot open ", fname
    else:
        data = np.genfromtxt(f, delimiter='')
        f.close()
        return data


def maximum_energy_spectra(ntp, species, pic_info, fpath='../spectrum/'):
    """Get the maximum energy from a energy spectra.

    Args:
        ntp: total number of time frames.
        species: particle species. 'e' for electron, 'h' for ion.
        pic_info: namedtuple for the PIC simulation information.
        fpath: the file path for the spectra data.
    Return:
        max_ene: the maximum energy at each time step.
    """
    max_ene = np.zeros(ntp)
    for ct in range(1, ntp, 1):
        # Get particle spectra energy bins and flux
        fname = fpath + "spectrum-" + species + "." + str(ct).zfill(len(str(ct)))
        nx = pic_info.nx
        ny = pic_info.ny
        nz = pic_info.nz
        nppc = pic_info.nppc
        if species == 'e':
            ptl_mass = 1.0
        else:
            ptl_mass = pic_info.mime
        fnorm = nx * ny * nz * nppc * ptl_mass
        if (os.path.isfile(fname)):
            ene_lin, flin, ene_log, flog = get_energy_distribution(fname, fnorm)
        else:
            print "ERROR: the spectrum data file doesn't exist."
            return
        ene_log_norm = get_normalized_energy(species, ene_log, pic_info)
        max_ene[ct] = ene_log[np.max(np.nonzero(flog))]

    if (species == 'e'):
        vth = pic_info.vthe
    else:
        vth = pic_info.vthi
    gama = 1.0 / math.sqrt(1.0 - 3*vth**2)
    eth = gama - 1.0

    return max_ene/eth


def maximum_energy_particle(species, pic_info, fpath='../spectrum/'):
    """Get the actual maximum energy from particle data

    Args:
        species: particle species. 'e' for electron, 'h' for ion.
        pic_info: namedtuple for the PIC simulation information.
        fpath: the file path for the spectra data.
    Return:
        max_ene: the maximum energy at each time step.
    """
    max_ene = np.zeros(pic_info.ntp)
    fname = fpath + "emax-" + species + ".dat"
    with open(fname, 'r') as f:
        max_ene = np.genfromtxt(f)
    if (species == 'e'):
        vth = pic_info.vthe
    else:
        vth = pic_info.vthi
    gama = 1.0 / math.sqrt(1.0 - 3*vth**2)
    eth = gama - 1.0

    return max_ene/eth


def plot_maximum_energy(pic_info, dir):
    """Plot a series of energy spectra.

    Args:
        pic_info: namedtuple for the PIC simulation information.
        dir: the directory that contains the particle spectra data.
    """
    max_ene_e = maximum_energy_particle('e', pic_info, dir)
    max_ene_i = maximum_energy_particle('h', pic_info, dir)

    fig = plt.figure(figsize=[7, 5])
    width = 0.69
    height = 0.8
    xs = 0.16
    ys = 0.95 - height
    ax = fig.add_axes([xs, ys, width, height])
    tparticles = pic_info.tparticles
    ntp, = tparticles.shape
    nt1, = max_ene_e.shape
    nt = min(nt1, ntp)
    p1 = ax.plot(tparticles[:nt], max_ene_e[:nt], color=colors[0],
            linewidth=2)
    ax.set_xlabel('$t\Omega_{ci}$', fontdict=font)
    ax.set_ylabel(r'$\varepsilon_\text{emax}/\varepsilon_\text{the}$',
            fontdict=font, color=colors[0])
    for tl in ax.get_yticklabels():
        tl.set_color(colors[0])
    ax.tick_params(labelsize=20)
    ax1 = ax.twinx()
    p2 = ax1.plot(tparticles[:nt], max_ene_i[:nt], color=colors[1],
            linewidth=2)
    ax1.tick_params(labelsize=20)
    ax1.set_ylabel(r'$\varepsilon_\text{imax}/\varepsilon_\text{thi}$',
            fontdict=font, color=colors[1])
    for tl in ax1.get_yticklabels():
        tl.set_color(colors[1])
    # plt.show()


def move_energy_spectra():
    if not os.path.isdir('../data/'):
        os.makedirs('../data/')
    dir = '../data/spectra/'
    if not os.path.isdir(dir):
        os.makedirs(dir)
    # base_dirs, run_names = ApJ_long_paper_runs()
    base_dirs, run_names = guide_field_runs()
    for base_dir, run_name in zip(base_dirs, run_names):
        fpath = dir + run_name
        if not os.path.isdir(fpath):
            os.makedirs(fpath)
        command = "cp " + base_dir + "/pic_analysis/spectrum/* " + fpath
        os.system(command)


def plot_nonthernal_fraction(nnth, enth, pic_info):
    """Plot nonthermal fractions for particle number and energy.

    Args:
        nnth: nonthermal fraction for particle number.
        enth: nonthermal fraction for particle energy.
        pic_info: particle information namedtuple.
    """
    tptl = np.zeros(pic_info.ntp+1)
    tptl[1:] = pic_info.tparticles + pic_info.dt_particles
    nt = min(tptl.shape, len(nnth))
    fig = plt.figure(figsize=[7, 5])
    xs, ys = 0.13, 0.13
    w1, h1 = 0.8, 0.8
    ax = fig.add_axes([xs, ys, w1, h1])
    ax.set_color_cycle(colors)
    p1, = ax.plot(tptl[:nt], nnth[:nt], linewidth=2, label=r'$N_\text{nth}/N_0$')
    p2, = ax.plot(tptl[:nt], enth[:nt], linewidth=2,
            label=r'$\varepsilon_\text{nth}/\varepsilon_\text{tot}$')
    ax.set_xlim([0, np.max(tptl)])
    ax.set_ylim([0, 1.0])

    ax.set_xlabel(r'$t\Omega_{ci}$', fontdict=font, fontsize=24)
    ax.set_ylabel(r'Non-thermal fraction', fontdict=font, fontsize=24)
    ax.tick_params(labelsize=20)
    leg = ax.legend(loc=4, prop={'size':20}, ncol=1,
            shadow=False, fancybox=False, frameon=False)
    for color,text in zip(colors, leg.get_texts()):
            text.set_color(color)


def calc_nonthermal_fraction(species):
    """Calculate nonthermal fraction.

    Args:
        species: particle species.
    """
    if not os.path.isdir('../img/'):
        os.makedirs('../img/')
    img_dir = '../img/nonthermal/'
    if not os.path.isdir(img_dir):
        os.makedirs(img_dir)
    # base_dirs, run_names = ApJ_long_paper_runs()
    base_dirs, run_names = guide_field_runs()
    nruns = len(run_names)
    nnth_fraction = []
    enth_fraction = []
    for run_name in run_names:
        picinfo_fname = '../data/pic_info/pic_info_' + run_name + '.json'
        pic_info = read_data_from_json(picinfo_fname)
        dir = '../data/spectra/' + run_name + '/'
        n0 = pic_info.nx * pic_info.ny * pic_info.nz * pic_info.nppc
        ct = 1
        fname = dir + 'spectrum-' + species + '.1'
        file_exist = os.path.isfile(fname)
        nnth_time = [0]
        enth_time = [0]
        while file_exist:
            elin, flin, elog, flog = get_energy_distribution(fname, n0)
            ct += 1
            fname = dir + 'spectrum-' + species + '.' + str(ct)
            file_exist = os.path.isfile(fname)
            fthermal = fit_thermal_core(elog, flog)
            fnonthermal = flog - fthermal
            ntot, etot = accumulated_particle_info(elog, flog)
            nnth, enth = accumulated_particle_info(elog, fnonthermal)
            nnth_time.append(nnth[-1] / ntot[-1])
            enth_time.append(enth[-1] / etot[-1])
        plot_nonthernal_fraction(nnth_time, enth_time, pic_info)
        fname = img_dir + 'nth_' + run_name + '_' + species + '.eps'
        plt.savefig(fname)
        plt.close()
        nnth_fraction.append(nnth[-1] / ntot[-1])
        enth_fraction.append(enth[-1] / etot[-1])
    for i in range(nruns):
        print("%s %5.2f %5.2f" % (run_names[i],
            nnth_fraction[i], enth_fraction[i]))

    return (nnth_fraction, enth_fraction)


def power_law_fit(ene, f, offset, extend):
    """Power-law fitting for the power-law part of the spectrum.

    Args:
        ene: the energy bins array.
        f: the particle flux array.
        species: particle species. 'e' for electron, 'h' for ion.
        offset: offset energy bins from the energy with the maximum f.
        extend: the extend of the power-law part.

    Returns:
        fpower: the power-law fitting of the non-thermal part of the
            particle distribution.
    """
    estart = np.argmax(f) + offset
    print("Energy bin index with maximum flux: %d" % np.argmax(f))
    eend = estart + extend
    popt, pcov = curve_fit(fitting_funcs.func_line,
                           np.log10(ene[estart:eend]),
                           np.log10(f[estart:eend]))
    print 'Starting and ending energies for fitting: ', ene[estart], ene[eend]
    print 'Power-law fitting coefficients for all particles: '
    print popt
    print '---------------------------------------------------------------'
    fpower = fitting_funcs.func_line(np.log10(ene), popt[0], popt[1])
    fpower = np.power(10, fpower)
    npower, epower = accumulated_particle_info(ene[estart:eend],
                                               fpower[estart:eend])
    ntot, etot = accumulated_particle_info(ene, f)
    nfraction = npower[-1] / ntot[-1]
    efraction = epower[-1] / etot[-1]
    power_fitting = collections.namedtuple("power_fitting",
            ['fpower', 'es', 'ee', 'params', 'nfraction', 'efraction'])
    power_fit = power_fitting(fpower=fpower, es=estart, ee=eend,
            params=popt, nfraction=nfraction, efraction=efraction)
    return power_fit


def plot_spectra_beta_electron():
    """Plot spectra for multiple runs with different beta.

    """
    species = 'e'
    if not os.path.isdir('../img/'):
        os.makedirs('../img/')
    img_dir = '../img/spectra/'
    if not os.path.isdir(img_dir):
        os.makedirs(img_dir)
    fig = plt.figure(figsize=[7, 5])
    xs, ys = 0.15, 0.15
    w1, h1 = 0.8, 0.8
    ax = fig.add_axes([xs, ys, w1, h1])
    ax.set_color_cycle(colors)
    base_dirs, run_names = ApJ_long_paper_runs()
    nruns = len(run_names)
    shift = 1
    offset = [50, 80, 50, 50]
    extent = [10, 40, 100, 110]
    run = 0
    e_extend = 20
    colors_plot = []
    for run_name in run_names[:4]:
        picinfo_fname = '../data/pic_info/pic_info_' + run_name + '.json'
        pic_info = read_data_from_json(picinfo_fname)
        dir = '../data/spectra/' + run_name + '/'
        n0 = pic_info.nx * pic_info.ny * pic_info.nz * pic_info.nppc
        ct = 1
        fname = dir + 'spectrum-' + species + '.1'
        file_exist = os.path.isfile(fname)
        while file_exist:
            ct += 1
            fname = dir + 'spectrum-' + species + '.' + str(ct)
            file_exist = os.path.isfile(fname)
        fname = dir + 'spectrum-' + species + '.' + str(ct-1)
        elin, flin, elog, flog = get_energy_distribution(fname, n0)
        elog_norm = get_normalized_energy(species, elog, pic_info)
        flog *= shift
        p1, = ax.loglog(elog_norm, flog, linewidth=2)
        power_fit = power_law_fit(elog, flog, offset[run], extent[run])
        es, ee = power_fit.es, power_fit.ee
        fpower = power_fit.fpower
        color = p1.get_color()
        es -= e_extend
        ee += e_extend
        powerIndex = "{%0.2f}" % power_fit.params[0]
        pname = r'$\sim \varepsilon^{' + powerIndex + '}$'
        if run > 0:
            p23, = ax.loglog(elog_norm[es:ee], fpower[es:ee]*2, color=color,
                    linestyle='--', linewidth=2, label=pname)
            colors_plot.append(color)
        # # Help for fitting
        # p21, = ax.loglog(elog_norm[es], flog[es], marker='.', markersize=10,
        #         linestyle='None', color=color)
        # p22, = ax.loglog(elog_norm[ee], flog[ee], marker='.', markersize=10,
        #         linestyle='None', color=color)
        # p23, = ax.loglog(elog_norm, fpower)
        ax.set_xlim([1E-1, 1E3])
        ax.set_ylim([1E-3, 1E4])
        shift *= 5
        run += 1

    ax.set_xlabel(r'$\varepsilon/\varepsilon_\text{th}$', fontdict=font, fontsize=24)
    ax.set_ylabel(r'$f(\varepsilon)$', fontdict=font, fontsize=24)
    ax.tick_params(labelsize=20)
    leg = ax.legend(loc=3, prop={'size':20}, ncol=1,
            shadow=False, fancybox=False, frameon=False)
    for color,text in zip(colors_plot, leg.get_texts()):
            text.set_color(color)
    ax.text(0.5, 0.05, 'R8', color=colors[0], fontsize=20,
            horizontalalignment='left', verticalalignment='center',
            transform = ax.transAxes)
    ax.text(0.6, 0.05, 'R7', color=colors[1], fontsize=20,
            horizontalalignment='left', verticalalignment='center',
            transform = ax.transAxes)
    ax.text(0.7, 0.05, 'R1', color=colors[2], fontsize=20,
            horizontalalignment='left', verticalalignment='center',
            transform = ax.transAxes)
    ax.text(0.85, 0.05, 'R6', color=colors[3], fontsize=20,
            horizontalalignment='left', verticalalignment='center',
            transform = ax.transAxes)

    if not os.path.isdir('../img/'):
        os.makedirs('../img/')
    dir = '../img/spectra/'
    if not os.path.isdir(dir):
        os.makedirs(dir)
    fname = dir + 'spect_beta_electron.eps'
    fig.savefig(fname, transparent=True)

    plt.show()


def plot_spectra_multi_electron():
    """Plot spectra for multiple runs with the same beta for electron.

    """
    species = 'e'
    if not os.path.isdir('../img/'):
        os.makedirs('../img/')
    img_dir = '../img/spectra/'
    if not os.path.isdir(img_dir):
        os.makedirs(img_dir)
    fig = plt.figure(figsize=[7, 5])
    xs, ys = 0.15, 0.15
    w1, h1 = 0.8, 0.8
    ax = fig.add_axes([xs, ys, w1, h1])
    ax.set_color_cycle(colors)
    base_dirs, run_names = ApJ_long_paper_runs()
    nruns = len(run_names)
    shift = 1
    offset = [80, 65, 65, 65]
    extent = [40, 60, 70, 60]
    shift = [0.1, 10, 4, 1]
    run = 0
    e_extend = 40
    colors_plot = []
    for run_name in run_names[4:8]:
        picinfo_fname = '../data/pic_info/pic_info_' + run_name + '.json'
        pic_info = read_data_from_json(picinfo_fname)
        dir = '../data/spectra/' + run_name + '/'
        n0 = pic_info.nx * pic_info.ny * pic_info.nz * pic_info.nppc
        ct = 1
        fname = dir + 'spectrum-' + species + '.1'
        file_exist = os.path.isfile(fname)
        while file_exist:
            ct += 1
            fname = dir + 'spectrum-' + species + '.' + str(ct)
            file_exist = os.path.isfile(fname)
        fname = dir + 'spectrum-' + species + '.' + str(ct-1)
        elin, flin, elog, flog = get_energy_distribution(fname, n0)
        elog_norm = get_normalized_energy(species, elog, pic_info)
        flog *= shift[run]
        p1, = ax.loglog(elog_norm, flog, linewidth=2)
        power_fit = power_law_fit(elog, flog, offset[run], extent[run])
        es, ee = power_fit.es, power_fit.ee
        fpower = power_fit.fpower
        color = p1.get_color()
        es -= e_extend
        ee += e_extend
        powerIndex = "{%0.2f}" % power_fit.params[0]
        pname = r'$\sim \varepsilon^{' + powerIndex + '}$'
        p23, = ax.loglog(elog_norm[es:ee], fpower[es:ee]*2, color=color,
                linestyle='--', linewidth=2, label=pname)
        colors_plot.append(color)
        # # Help for fitting
        # p21, = ax.loglog(elog_norm[es], flog[es], marker='.', markersize=10,
        #         linestyle='None', color=color)
        # p22, = ax.loglog(elog_norm[ee], flog[ee], marker='.', markersize=10,
        #         linestyle='None', color=color)
        # p23, = ax.loglog(elog_norm, fpower)
        ax.set_xlim([1E-1, 3E2])
        ax.set_ylim([1E-4, 1E4])
        shift *= 5
        run += 1

    ax.set_xlabel(r'$\varepsilon/\varepsilon_\text{th}$', fontdict=font, fontsize=24)
    ax.set_ylabel(r'$f(\varepsilon)$', fontdict=font, fontsize=24)
    ax.tick_params(labelsize=20)
    leg = ax.legend(loc=3, prop={'size':20}, ncol=1,
            shadow=False, fancybox=False, frameon=False)
    for color,text in zip(colors_plot, leg.get_texts()):
            text.set_color(color)
    ax.text(0.05, 0.62, 'R5', color=colors[0], fontsize=20,
            horizontalalignment='left', verticalalignment='center',
            transform = ax.transAxes)
    ax.text(0.05, 0.88, 'R3', color=colors[1], fontsize=20,
            horizontalalignment='left', verticalalignment='center',
            transform = ax.transAxes)
    ax.text(0.05, 0.8, 'R2', color=colors[2], fontsize=20,
            horizontalalignment='left', verticalalignment='center',
            transform = ax.transAxes)
    ax.text(0.05, 0.73, 'R4', color=colors[3], fontsize=20,
            horizontalalignment='left', verticalalignment='center',
            transform = ax.transAxes)

    if not os.path.isdir('../img/'):
        os.makedirs('../img/')
    dir = '../img/spectra/'
    if not os.path.isdir(dir):
        os.makedirs(dir)
    fname = dir + 'spect_multi_electron.eps'
    fig.savefig(fname)

    plt.show()


def plot_spectra_beta_ion():
    """Plot spectra for multiple runs with different beta.

    """
    species = 'h'
    if not os.path.isdir('../img/'):
        os.makedirs('../img/')
    img_dir = '../img/spectra/'
    if not os.path.isdir(img_dir):
        os.makedirs(img_dir)
    fig = plt.figure(figsize=[7, 5])
    xs, ys = 0.15, 0.15
    w1, h1 = 0.8, 0.8
    ax = fig.add_axes([xs, ys, w1, h1])
    ax.set_color_cycle(colors)
    base_dirs, run_names = ApJ_long_paper_runs()
    nruns = len(run_names)
    shift = 1
    offset = [50, 90, 40, 35]
    extent = [10, 30, 25, 70]
    shift = [1, 10, 500, 10000]
    run = 0
    e_extend = 40
    colors_plot = []
    e_nth = 50
    for run_name in run_names[:4]:
        picinfo_fname = '../data/pic_info/pic_info_' + run_name + '.json'
        pic_info = read_data_from_json(picinfo_fname)
        dir = '../data/spectra/' + run_name + '/'
        n0 = pic_info.nx * pic_info.ny * pic_info.nz * pic_info.nppc
        ct = 1
        fname = dir + 'spectrum-' + species + '.1'
        file_exist = os.path.isfile(fname)
        while file_exist:
            ct += 1
            fname = dir + 'spectrum-' + species + '.' + str(ct)
            file_exist = os.path.isfile(fname)
        fname = dir + 'spectrum-' + species + '.' + str(ct-1)
        elin, flin, elog, flog = get_energy_distribution(fname, n0)
        elog_norm = get_normalized_energy(species, elog, pic_info)
        flog *= shift[run]
        fthermal = fit_thermal_core(elog, flog)
        fnonthermal = flog - fthermal
        p1, = ax.loglog(elog_norm, flog, linewidth=2)
        color = p1.get_color()
        if run > 1:
            p11, = ax.loglog(elog_norm[e_nth:], fnonthermal[e_nth:], color=color)

        if run < 2:
            power_fit = power_law_fit(elog, flog, offset[run], extent[run])
        else:
            power_fit = power_law_fit(elog, fnonthermal, offset[run], extent[run])
        # power_fit = power_law_fit(elog, flog, 90, 30)
        # power_fit = power_law_fit(elog, fnonthermal, 35, 70)
        es, ee = power_fit.es, power_fit.ee
        fpower = power_fit.fpower
        es -= e_extend
        ee += e_extend
        powerIndex = "{%0.2f}" % power_fit.params[0]
        pname = r'$\sim \varepsilon^{' + powerIndex + '}$'
        if run > 0:
            p23, = ax.loglog(elog_norm[es:ee], fpower[es:ee]*2, color=color,
                    linestyle='--', linewidth=2, label=pname)
            colors_plot.append(color)
        # # Help for fitting
        # p21, = ax.loglog(elog_norm[es], flog[es], marker='.', markersize=10,
        #         linestyle='None', color=color)
        # p22, = ax.loglog(elog_norm[ee], flog[ee], marker='.', markersize=10,
        #         linestyle='None', color=color)
        # p21, = ax.loglog(elog_norm[es], fnonthermal[es], marker='.', markersize=10,
        #         linestyle='None', color=color)
        # p22, = ax.loglog(elog_norm[ee], fnonthermal[ee], marker='.', markersize=10,
        #         linestyle='None', color=color)
        # p23, = ax.loglog(elog_norm, fpower)
        ax.set_xlim([2E-1, 4E3])
        ax.set_ylim([1E-3, 5E7])
        # shift *= 5
        run += 1

    ax.set_xlabel(r'$\varepsilon/\varepsilon_\text{th}$', fontdict=font, fontsize=24)
    ax.set_ylabel(r'$f(\varepsilon)$', fontdict=font, fontsize=24)
    ax.tick_params(labelsize=20)
    leg = ax.legend(loc=3, prop={'size':20}, ncol=1,
            shadow=False, fancybox=False, frameon=False)
    for color,text in zip(colors_plot, leg.get_texts()):
            text.set_color(color)
    ax.text(0.45, 0.05, 'R8', color=colors[0], fontsize=20,
            horizontalalignment='left', verticalalignment='center',
            transform = ax.transAxes)
    ax.text(0.59, 0.05, 'R7', color=colors[1], fontsize=20,
            horizontalalignment='left', verticalalignment='center',
            transform = ax.transAxes)
    ax.text(0.78, 0.05, 'R1', color=colors[2], fontsize=20,
            horizontalalignment='left', verticalalignment='center',
            transform = ax.transAxes)
    ax.text(0.92, 0.05, 'R6', color=colors[3], fontsize=20,
            horizontalalignment='left', verticalalignment='center',
            transform = ax.transAxes)

    if not os.path.isdir('../img/'):
        os.makedirs('../img/')
    dir = '../img/spectra/'
    if not os.path.isdir(dir):
        os.makedirs(dir)
    fname = dir + 'spect_beta_ion.eps'
    fig.savefig(fname)

    plt.show()


def plot_spectra_multi_ion():
    """Plot spectra for multiple runs with the same beta for electron.

    """
    species = 'h'
    if not os.path.isdir('../img/'):
        os.makedirs('../img/')
    img_dir = '../img/spectra/'
    if not os.path.isdir(img_dir):
        os.makedirs(img_dir)
    fig = plt.figure(figsize=[7, 5])
    xs, ys = 0.15, 0.15
    w1, h1 = 0.8, 0.8
    ax = fig.add_axes([xs, ys, w1, h1])
    ax.set_color_cycle(colors)
    base_dirs, run_names = ApJ_long_paper_runs()
    nruns = len(run_names)
    shift = 1
    offset = [235, 220, 270, 310]
    extent = [80, 50, 50, 50]
    shift = [1, 10, 500, 10000]
    run = 0
    e_extend = 40
    colors_plot = []
    e_nth = [200, 150, 200, 250]
    ng = 3
    kernel = np.ones(ng) / float(ng)
    for run_name in run_names[4:8]:
        picinfo_fname = '../data/pic_info/pic_info_' + run_name + '.json'
        pic_info = read_data_from_json(picinfo_fname)
        dir = '../data/spectra/' + run_name + '/'
        n0 = pic_info.nx * pic_info.ny * pic_info.nz * pic_info.nppc
        ct = 1
        fname = dir + 'spectrum-' + species + '.1'
        file_exist = os.path.isfile(fname)
        while file_exist:
            ct += 1
            fname = dir + 'spectrum-' + species + '.' + str(ct)
            file_exist = os.path.isfile(fname)
        fname = dir + 'spectrum-' + species + '.' + str(ct-1)
        elin, flin, elog, flog = get_energy_distribution(fname, n0)
        elog_norm = get_normalized_energy(species, elog, pic_info)
        flog *= shift[run]
        flog = np.convolve(flog, kernel, 'same')
        fthermal = fit_thermal_core(elog, flog)
        fnonthermal = flog - fthermal
        p1, = ax.loglog(elog_norm, flog, linewidth=2)
        color = p1.get_color()
        p11, = ax.loglog(elog_norm[e_nth[run]:], fnonthermal[e_nth[run]:],
                color=color)
        # power_fit = power_law_fit(elog, fnonthermal, 310, 50)
        power_fit = power_law_fit(elog, fnonthermal, offset[run], extent[run])
        es, ee = power_fit.es, power_fit.ee
        fpower = power_fit.fpower
        powerIndex = "{%0.2f}" % power_fit.params[0]
        pname = r'$\sim \varepsilon^{' + powerIndex + '}$'
        es -= e_extend
        ee += e_extend
        p23, = ax.loglog(elog_norm[es:ee], fpower[es:ee]*2, color=color,
                linestyle='--', linewidth=2, label=pname)
        colors_plot.append(color)
        # # Help for fitting
        # p12, = ax.loglog(elog_norm, fthermal, color=color)
        # p21, = ax.loglog(elog_norm[es], fnonthermal[es], marker='.', markersize=10,
        #         linestyle='None', color=color)
        # p22, = ax.loglog(elog_norm[ee], fnonthermal[ee], marker='.', markersize=10,
        #         linestyle='None', color=color)
        # p23, = ax.loglog(elog_norm, fpower)
        ax.set_xlim([1E-1, 2E3])
        ax.set_ylim([1E-3, 5E7])
        # shift *= 5
        run += 1

    ax.set_xlabel(r'$\varepsilon/\varepsilon_\text{th}$', fontdict=font, fontsize=24)
    ax.set_ylabel(r'$f(\varepsilon)$', fontdict=font, fontsize=24)
    ax.tick_params(labelsize=20)
    leg = ax.legend(loc=3, prop={'size':20}, ncol=1,
            shadow=False, fancybox=False, frameon=False)
    for color,text in zip(colors_plot, leg.get_texts()):
            text.set_color(color)
    ax.text(0.05, 0.58, 'R5', color=colors[0], fontsize=20,
            horizontalalignment='left', verticalalignment='center',
            transform = ax.transAxes)
    ax.text(0.05, 0.7, 'R3', color=colors[1], fontsize=20,
            horizontalalignment='left', verticalalignment='center',
            transform = ax.transAxes)
    ax.text(0.05, 0.83, 'R2', color=colors[2], fontsize=20,
            horizontalalignment='left', verticalalignment='center',
            transform = ax.transAxes)
    ax.text(0.05, 0.91, 'R4', color=colors[3], fontsize=20,
            horizontalalignment='left', verticalalignment='center',
            transform = ax.transAxes)

    if not os.path.isdir('../img/'):
        os.makedirs('../img/')
    dir = '../img/spectra/'
    if not os.path.isdir(dir):
        os.makedirs(dir)
    fname = dir + 'spect_multi_ion.eps'
    fig.savefig(fname)

    plt.show()


def plot_guide_electron():
    """Plot spectra for multiple runs with guide field.

    """
    species = 'e'
    if not os.path.isdir('../img/'):
        os.makedirs('../img/')
    img_dir = '../img/spectra/'
    if not os.path.isdir(img_dir):
        os.makedirs(img_dir)
    fig = plt.figure(figsize=[7, 5])
    xs, ys = 0.15, 0.15
    w1, h1 = 0.8, 0.8
    ax = fig.add_axes([xs, ys, w1, h1])
    ax.set_color_cycle(colors)
    base_dirs, run_names = guide_field_runs()
    nruns = len(run_names)
    shift = 1
    offset = [50, 70, 70, 80, 40]
    extent = [100, 50, 40, 40, 40]
    run = 0
    e_extend = 20
    colors_plot = []
    e_nth = 200
    for run_name in run_names:
        picinfo_fname = '../data/pic_info/pic_info_' + run_name + '.json'
        pic_info = read_data_from_json(picinfo_fname)
        dir = '../data/spectra/' + run_name + '/'
        n0 = pic_info.nx * pic_info.ny * pic_info.nz * pic_info.nppc
        ct = 1
        fname = dir + 'spectrum-' + species + '.1'
        file_exist = os.path.isfile(fname)
        while file_exist:
            ct += 1
            fname = dir + 'spectrum-' + species + '.' + str(ct)
            file_exist = os.path.isfile(fname)
        fname = dir + 'spectrum-' + species + '.' + str(ct-1)
        elin, flin, elog, flog = get_energy_distribution(fname, n0)
        elog_norm = get_normalized_energy(species, elog, pic_info)
        flog *= shift
        fthermal = fit_thermal_core(elog, flog)
        fnonthermal = flog - fthermal
        p1, = ax.loglog(elog_norm, flog, linewidth=2)
        color = p1.get_color()
        if run == 4:
            p11, = ax.loglog(elog_norm[e_nth:], fnonthermal[e_nth:], color=color)

        if run < 4:
            power_fit = power_law_fit(elog, flog, offset[run], extent[run])
        else:
            power_fit = power_law_fit(elog, fnonthermal, offset[run], extent[run])
        es, ee = power_fit.es, power_fit.ee
        fpower = power_fit.fpower
        color = p1.get_color()
        es -= e_extend
        ee += e_extend
        powerIndex = "{%0.2f}" % power_fit.params[0]
        pname = r'$\sim \varepsilon^{' + powerIndex + '}$'
        p23, = ax.loglog(elog_norm[es:ee], fpower[es:ee]*2, color=color,
                linestyle='--', linewidth=2, label=pname)
        colors_plot.append(color)
        # # Help for fitting
        # if run < 4:
        #     p21, = ax.loglog(elog_norm[es], flog[es], marker='.', markersize=10,
        #             linestyle='None', color=color)
        #     p22, = ax.loglog(elog_norm[ee], flog[ee], marker='.', markersize=10,
        #             linestyle='None', color=color)
        #     p23, = ax.loglog(elog_norm, fpower)
        # else:
        #     p21, = ax.loglog(elog_norm[es], fnonthermal[es], marker='.',
        #             markersize=10, linestyle='None', color=color)
        #     p22, = ax.loglog(elog_norm[ee], fnonthermal[ee], marker='.',
        #             markersize=10, linestyle='None', color=color)
        #     p23, = ax.loglog(elog_norm, fpower)
        ax.set_xlim([1E-1, 4E2])
        ax.set_ylim([1E-4, 1E6])
        shift *= 10
        run += 1

    ax.set_xlabel(r'$\varepsilon/\varepsilon_\text{th}$',
            fontdict=font, fontsize=24)
    ax.set_ylabel(r'$f(\varepsilon)$', fontdict=font, fontsize=24)
    ax.tick_params(labelsize=20)
    leg = ax.legend(loc=3, prop={'size':20}, ncol=1,
            shadow=False, fancybox=False, frameon=False)
    for color,text in zip(colors_plot, leg.get_texts()):
            text.set_color(color)
    ax.text(0.05, 0.6, r'$B_g=0$', color=colors[0], fontsize=20,
            horizontalalignment='left', verticalalignment='center',
            transform = ax.transAxes)
    ax.text(0.05, 0.7, r'$B_g=0.2$', color=colors[1], fontsize=20,
            horizontalalignment='left', verticalalignment='center',
            transform = ax.transAxes)
    ax.text(0.05, 0.8, r'$B_g=0.5$', color=colors[2], fontsize=20,
            horizontalalignment='left', verticalalignment='center',
            transform = ax.transAxes)
    ax.text(0.05, 0.9, r'$B_g=1.0$', color=colors[3], fontsize=20,
            horizontalalignment='left', verticalalignment='center',
            transform = ax.transAxes)
    ax.text(0.4, 0.93, r'$B_g=4.0$', color=colors[4], fontsize=20,
            horizontalalignment='left', verticalalignment='center',
            transform = ax.transAxes)

    if not os.path.isdir('../img/'):
        os.makedirs('../img/')
    dir = '../img/spectra/'
    if not os.path.isdir(dir):
        os.makedirs(dir)
    fname = dir + 'spect_guide_electron.eps'
    fig.savefig(fname, transparent=True)

    plt.show()


def plot_guide_ion():
    """Plot ion spectra for multiple runs with guide field.

    """
    species = 'h'
    if not os.path.isdir('../img/'):
        os.makedirs('../img/')
    img_dir = '../img/spectra/'
    if not os.path.isdir(img_dir):
        os.makedirs(img_dir)
    fig = plt.figure(figsize=[7, 5])
    xs, ys = 0.15, 0.15
    w1, h1 = 0.8, 0.8
    ax = fig.add_axes([xs, ys, w1, h1])
    ax.set_color_cycle(colors)
    base_dirs, run_names = guide_field_runs()
    nruns = len(run_names)
    shift = 1
    offset = [40, 40, 40, 40, 70]
    extent = [25, 25, 25, 25, 35]
    run = 0
    e_extend = 20
    colors_plot = []
    e_nth = 80
    plots = []
    for run_name in run_names:
        picinfo_fname = '../data/pic_info/pic_info_' + run_name + '.json'
        pic_info = read_data_from_json(picinfo_fname)
        dir = '../data/spectra/' + run_name + '/'
        n0 = pic_info.nx * pic_info.ny * pic_info.nz * pic_info.nppc
        ct = 1
        fname = dir + 'spectrum-' + species + '.1'
        file_exist = os.path.isfile(fname)
        while file_exist:
            ct += 1
            fname = dir + 'spectrum-' + species + '.' + str(ct)
            file_exist = os.path.isfile(fname)
        fname = dir + 'spectrum-' + species + '.' + str(ct-1)
        elin, flin, elog, flog = get_energy_distribution(fname, n0)
        elog_norm = get_normalized_energy(species, elog, pic_info)
        flog *= shift
        fthermal = fit_thermal_core(elog, flog)
        fnonthermal = flog - fthermal
        p1, = ax.loglog(elog_norm, flog, linewidth=2)
        color = p1.get_color()
        p11, = ax.loglog(elog_norm[e_nth:], fnonthermal[e_nth:], color=color)

        power_fit = power_law_fit(elog, fnonthermal, offset[run], extent[run])
        es, ee = power_fit.es, power_fit.ee
        fpower = power_fit.fpower
        color = p1.get_color()
        es -= e_extend
        ee += e_extend
        powerIndex = "{%0.2f}" % power_fit.params[0]
        pname = r'$\sim \varepsilon^{' + powerIndex + '}$'
        p23, = ax.loglog(elog_norm[es:ee], fpower[es:ee]*2, color=color,
                linestyle='--', linewidth=2, label=pname)
        plots.append(p23)
        colors_plot.append(color)
        # # Help for fitting
        # p21, = ax.loglog(elog_norm[es], fnonthermal[es], marker='.',
        #         markersize=10, linestyle='None', color=color)
        # p22, = ax.loglog(elog_norm[ee], fnonthermal[ee], marker='.',
        #         markersize=10, linestyle='None', color=color)
        # p23, = ax.loglog(elog_norm, fpower)
        ax.set_xlim([2E-1, 7E2])
        ax.set_ylim([1E-3, 1E8])
        shift *= 10
        run += 1

    ax.set_xlabel(r'$\varepsilon/\varepsilon_\text{th}$',
            fontdict=font, fontsize=24)
    ax.set_ylabel(r'$f(\varepsilon)$', fontdict=font, fontsize=24)
    ax.tick_params(labelsize=20)
    leg1 = ax.legend(handles=plots[0:3], loc=3, prop={'size':20}, ncol=1,
            shadow=False, fancybox=False, frameon=False)
    leg2 = ax.legend(handles=plots[3:], loc=1, prop={'size':20}, ncol=1,
            shadow=False, fancybox=False, frameon=False)
    ax.add_artist(leg1)
    for color,text in zip(colors[0:3], leg1.get_texts()):
            text.set_color(color)
    for color,text in zip(colors[3:], leg2.get_texts()):
            text.set_color(color)
    ax.text(0.02, 0.59, r'$B_g=0$', color=colors[0], fontsize=20,
            horizontalalignment='left', verticalalignment='center',
            transform = ax.transAxes)
    ax.text(0.02, 0.69, r'$B_g=0.2$', color=colors[1], fontsize=20,
            horizontalalignment='left', verticalalignment='center',
            transform = ax.transAxes)
    ax.text(0.02, 0.78, r'$B_g=0.5$', color=colors[2], fontsize=20,
            horizontalalignment='left', verticalalignment='center',
            transform = ax.transAxes)
    ax.text(0.02, 0.88, r'$B_g=1.0$', color=colors[3], fontsize=20,
            horizontalalignment='left', verticalalignment='center',
            transform = ax.transAxes)
    ax.text(0.25, 0.93, r'$B_g=4.0$', color=colors[4], fontsize=20,
            horizontalalignment='left', verticalalignment='center',
            transform = ax.transAxes)

    if not os.path.isdir('../img/'):
        os.makedirs('../img/')
    dir = '../img/spectra/'
    if not os.path.isdir(dir):
        os.makedirs(dir)
    fname = dir + 'spect_guide_ion.eps'
    fig.savefig(fname, transparent=True)

    plt.show()


def get_maximum_energy_multi(species):
    """Get the maximum energy for multiple runs.
    """
    base_dirs, run_names = ApJ_long_paper_runs()
    nruns = len(run_names)
    emax = np.zeros(nruns)
    run = 0
    for run_name in run_names:
        picinfo_fname = '../data/pic_info/pic_info_' + run_name + '.json'
        pic_info = read_data_from_json(picinfo_fname)
        dir = '../data/spectra/' + run_name + '/'
        ntp = pic_info.ntp
        emax_time = maximum_energy_particle(species, pic_info, dir)
        emax[run] = np.max(emax_time)
        run += 1
    for i in range(nruns):
        print("%s %6.2f" % (run_names[i], emax[i]))


def plot_maximum_energy_multi():
    """Plot the evolution of the maximum energy for multiple runs
    """
    if not os.path.isdir('../img/'):
        os.makedirs('../img/')
    img_dir = '../img/emax/'
    if not os.path.isdir(img_dir):
        os.makedirs(img_dir)
    base_dirs, run_names = ApJ_long_paper_runs()
    nruns = len(run_names)
    emax = np.zeros(nruns)
    run = 0
    for run_name in run_names:
        picinfo_fname = '../data/pic_info/pic_info_' + run_name + '.json'
        pic_info = read_data_from_json(picinfo_fname)
        dir = '../data/spectra/' + run_name + '/'
        plot_maximum_energy(pic_info, dir)
        fname = img_dir + 'emax_' + run_name + '.eps'
        plt.savefig(fname)
        plt.close()


def plot_spectrum_series(species, pic_info, fpath, **kwargs):
    """Plot a series of energy spectra for one run.

    Args:
        species: particle species. 'e' for electron, 'h' for ion.
        pic_info: namedtuple for the PIC simulation information.
        fpath: file path that has the particle spectra data.
    """
    ntp = pic_info.ntp
    ntp = 138
    fig = plt.figure(figsize=[7, 5])
    xs, ys = 0.16, 0.15
    w1, h1 = 0.8, 0.8
    ax = fig.add_axes([xs, ys, w1, h1])
    ax.grid(True)
    kwargs_plot = {"fpath":fpath, "is_thermal":False, "is_power":False,
            "xlim":kwargs["xlim"], "ylim":kwargs["ylim"], "color":'k'}
    # for ct in range(1, ntp-1):
        # color = plt.cm.jet(ct/float(ntp), 1)
        # kwargs_plot["color"] = color
        # plot_spectrum(ct, species, ax, pic_info, **kwargs_plot)
    kwargs_plot["color"] = 'k'
    plot_spectrum(1, species, ax, pic_info, **kwargs_plot)
    kwargs_plot["is_thermal"] = True
    kwargs_plot["color"] = 'b'
    plot_spectrum(ntp-1, species, ax, pic_info, **kwargs_plot)

    # if (species == 'e'):
    #     vth = pic_info.vthe
    #     ptl_mass = 1.0
    # else:
    #     vth = pic_info.vthi
    #     ptl_mass = pic_info.mime
    # gama = 1.0 / math.sqrt(1.0 - 3*vth**2)
    # eth = gama - 1.0
    # fname = fpath + "spectrum-" + species + "." + str(1).zfill(len(str(1)))
    # nx = pic_info.nx
    # ny = pic_info.ny
    # nz = pic_info.nz
    # nppc = pic_info.nppc
    # fnorm = nx * ny * nz * nppc
    # ene_lin, flin, ene_log, flog = get_energy_distribution(fname, fnorm)
    # ene_log_norm = get_normalized_energy(species, ene_log, pic_info)
    # f_intial = fitting_funcs.func_maxwellian(ene_log, fnorm, 1.5/eth)
    # nacc_ene, eacc_ene = accumulated_particle_info(ene_log, f_intial)
    # p41, = ax.loglog(ene_log_norm, f_intial/nacc_ene[-1]/ptl_mass,
    #         linewidth=2, color='k', linestyle='--', label=r'Initial')

    # ax.set_xlabel(r'$\varepsilon/\varepsilon_{th}$', fontdict=font)
    ax.set_xlabel(r'$\gamma -1 $', fontdict=font)
    ax.set_ylabel(r'$f(\varepsilon)$', fontdict=font)
    ax.tick_params(labelsize=20)

<<<<<<< HEAD
    # # ebbed maximum energy plot
    # emax_time = maximum_energy_particle(species, pic_info, fpath)
    # tparticles = pic_info.tparticles
    # xs, ys = 0.26, 0.26
    # w1, h1 = 0.3, 0.3
    # ax1 = fig.add_axes([xs, ys, w1, h1])
    # nt1, = emax_time.shape
    # nt2, = tparticles.shape
    # nt = min(nt1, nt2)
    # tparticles /= 100
    # ax1.plot(tparticles[:nt], emax_time[:nt], linewidth=2,
    #         color=colors[2])
    # ax1.set_xlabel(r'$t\Omega_{ci}/100$', fontdict=font, fontsize=16)
    # ax1.set_ylabel(r'$\varepsilon_\text{max}/\varepsilon_{th}$',
    #         fontdict=font, fontsize=16)
    # ax1.tick_params(labelsize=12)
=======
    # ebbed maximum energy plot
    emax_time = maximum_energy_particle(species, pic_info, fpath)
    tparticles = pic_info.tparticles
    xs, ys = 0.26, 0.26
    w1, h1 = 0.3, 0.3
    ax1 = fig.add_axes([xs, ys, w1, h1])
    nt1, = emax_time.shape
    nt2, = tparticles.shape
    nt = min(nt1, nt2)
    tparticles /= 100
    ax1.plot(tparticles[:nt], emax_time[:nt], linewidth=2,
            color='k')
    ax1.set_xlabel(r'$t\Omega_{ci}/100$', fontdict=font, fontsize=16)
    ax1.set_ylabel(r'$\varepsilon_\text{max}/\varepsilon_{th}$',
            fontdict=font, fontsize=16)
    ax1.tick_params(labelsize=12)
>>>>>>> e15be67a


def plot_spectra_time_multi(species):
    """Plot time evolution of the particle energy spectra

    Args:
        species: particle species. 'e' for electron, 'h' for ion.
    """
    # base_dirs, run_names = ApJ_long_paper_runs()
    base_dirs, run_names = guide_field_runs()
    if not os.path.isdir('../img/'):
        os.makedirs('../img/')
    fig_dir = '../img/spectra/'
    if not os.path.isdir(fig_dir):
        os.makedirs(fig_dir)
    nrun = len(run_names)
    xlims = np.zeros((nrun, 2))
    ylims = np.zeros((nrun, 2))
    if species == 'e':
        # xlims[0,:] = [5E-2, 2E2]
        # ylims[0,:] = [1E-5, 2E2]
        # xlims[1,:] = [5E-2, 2E2]
        # ylims[1,:] = [1E-5, 2E2]
        # xlims[2,:] = [5E-2, 2E2]
        # ylims[2,:] = [1E-5, 2E2]
        # xlims[3,:] = [5E-2, 6E2]
        # ylims[3,:] = [1E-5, 2E2]
        # xlims[4,:] = [5E-2, 2E2]
        # ylims[4,:] = [1E-5, 2E2]
        # xlims[5,:] = [5E-2, 3E2]
        # ylims[5,:] = [1E-5, 2E3]
        # xlims[6,:] = [5E-2, 3E2]
        # ylims[6,:] = [1E-5, 5E2]
        # xlims[7,:] = [5E-2, 3E2]
        # ylims[7,:] = [1E-5, 2E2]
        # xlims[8,:] = [5E-2, 3E2]
        # ylims[8,:] = [1E-5, 2E2]
        xlims[0,:] = [5E-2, 2E2]
        ylims[0,:] = [1E-5, 2E2]
        xlims[1,:] = [5E-2, 2E2]
        ylims[1,:] = [1E-5, 2E2]
        xlims[2,:] = [5E-2, 2E2]
        ylims[2,:] = [1E-5, 2E2]
        xlims[3,:] = [5E-2, 2E2]
        ylims[3,:] = [1E-5, 2E2]
        xlims[4,:] = [5E-2, 2E2]
        ylims[4,:] = [1E-5, 2E2]
    else:
        # xlims[0,:] = [5E-2, 2E2]
        # ylims[0,:] = [1E-5, 2E2]
        # xlims[1,:] = [5E-2, 2E2]
        # ylims[1,:] = [1E-5, 2E2]
        # xlims[2,:] = [2E-1, 7E2]
        # ylims[2,:] = [1E-5, 2E2]
        # xlims[3,:] = [2E-1, 2E3]
        # ylims[3,:] = [1E-5, 2E2]
        # xlims[4,:] = [5E-2, 7E2]
        # ylims[4,:] = [1E-5, 2E2]
        # xlims[5,:] = [5E-2, 6E2]
        # ylims[5,:] = [1E-5, 2E3]
        # xlims[6,:] = [5E-2, 7E2]
        # ylims[6,:] = [1E-5, 5E2]
        # xlims[7,:] = [5E-2, 7E2]
        # ylims[7,:] = [1E-5, 2E2]
        # xlims[8,:] = [2E-1, 3E2]
        # ylims[8,:] = [1E-5, 2E2]
        xlims[0,:] = [2E-1, 7E2]
        ylims[0,:] = [1E-5, 2E2]
        xlims[1,:] = [2E-1, 5E2]
        ylims[1,:] = [1E-5, 2E2]
        xlims[2,:] = [2E-1, 5E2]
        ylims[2,:] = [1E-5, 2E2]
        xlims[3,:] = [2E-1, 3E2]
        ylims[3,:] = [1E-5, 2E2]
        xlims[4,:] = [2E-1, 2E2]
        ylims[4,:] = [1E-5, 2E2]
    for i in range(5):
        run_name = run_names[i]
        picinfo_fname = '../data/pic_info/pic_info_' + run_name + '.json'
        pic_info = read_data_from_json(picinfo_fname)
        dir = '../data/spectra/' + run_name + '/'
        n0 = pic_info.nx * pic_info.ny * pic_info.nz * pic_info.nppc
        kwargs = {"xlim":xlims[i], "ylim":ylims[i]}
        plot_spectrum_series(species, pic_info, dir, **kwargs)
        fname = fig_dir + 'spect_time_' + run_name + '_' + species + '.eps'
        plt.savefig(fname)
        plt.show()
        # plt.close()


if __name__ == "__main__":
    pic_info = pic_information.get_pic_info('../../')
    ntp = pic_info.ntp
    # vthe = pic_info.vthe
    kwargs = {"xlim":[2E-3, 5E0], "ylim":[1E-10,1E2]}
    plot_spectrum_series('e', pic_info, '../spectrum/', **kwargs)
    # kwargs = {"xlim":[2E-4, 5E-1], "ylim":[1E-10,1E1]}
    # plot_spectrum_series('h', pic_info, '../spectrum/', **kwargs)
    # plt.savefig('../img/spectrum_fitting.eps')
    plt.show()
    # plot_spectrum_bulk(ntp, 'e', pic_info)
    # plot_maximum_energy(ntp, pic_info)
    # move_energy_spectra()
    # calc_nonthermal_fraction('h')
    # plot_spectra_beta_electron()
    # plot_spectra_multi_electron()
    # plot_spectra_beta_ion()
    # plot_spectra_multi_ion()
    # plot_guide_electron()
    # plot_guide_ion()
    # get_maximum_energy_multi('h')
    # plot_maximum_energy_multi()
    # plot_spectra_time_multi('h')<|MERGE_RESOLUTION|>--- conflicted
+++ resolved
@@ -1444,24 +1444,6 @@
     ax.set_ylabel(r'$f(\varepsilon)$', fontdict=font)
     ax.tick_params(labelsize=20)
 
-<<<<<<< HEAD
-    # # ebbed maximum energy plot
-    # emax_time = maximum_energy_particle(species, pic_info, fpath)
-    # tparticles = pic_info.tparticles
-    # xs, ys = 0.26, 0.26
-    # w1, h1 = 0.3, 0.3
-    # ax1 = fig.add_axes([xs, ys, w1, h1])
-    # nt1, = emax_time.shape
-    # nt2, = tparticles.shape
-    # nt = min(nt1, nt2)
-    # tparticles /= 100
-    # ax1.plot(tparticles[:nt], emax_time[:nt], linewidth=2,
-    #         color=colors[2])
-    # ax1.set_xlabel(r'$t\Omega_{ci}/100$', fontdict=font, fontsize=16)
-    # ax1.set_ylabel(r'$\varepsilon_\text{max}/\varepsilon_{th}$',
-    #         fontdict=font, fontsize=16)
-    # ax1.tick_params(labelsize=12)
-=======
     # ebbed maximum energy plot
     emax_time = maximum_energy_particle(species, pic_info, fpath)
     tparticles = pic_info.tparticles
@@ -1478,7 +1460,6 @@
     ax1.set_ylabel(r'$\varepsilon_\text{max}/\varepsilon_{th}$',
             fontdict=font, fontsize=16)
     ax1.tick_params(labelsize=12)
->>>>>>> e15be67a
 
 
 def plot_spectra_time_multi(species):

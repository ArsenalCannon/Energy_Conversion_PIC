--- conflicted
+++ resolved
@@ -499,11 +499,6 @@
 if __name__ == "__main__":
     pic_info = pic_information.get_pic_info('../../')
     ntp = pic_info.ntp
-<<<<<<< HEAD
-    vthe = pic_info.ntp
-    plot_spectrum_series(ntp, 'h', pic_info)
-=======
     vthe = pic_info.vthe
     # plot_spectrum_series(ntp, 'e', pic_info)
-    plot_spectrum_bulk(ntp, 'e', pic_info)
->>>>>>> 31193e26
+    plot_spectrum_bulk(ntp, 'e', pic_info)
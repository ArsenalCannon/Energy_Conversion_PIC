"""
Analysis procedures for 2D contour plots.
"""
import os
import matplotlib as mpl
import matplotlib.pyplot as plt
from mpl_toolkits.mplot3d import Axes3D
from matplotlib.ticker import MaxNLocator
from matplotlib.colors import LogNorm
from matplotlib import rc
from mpl_toolkits.axes_grid1 import make_axes_locatable
import numpy as np
from scipy.ndimage.filters import generic_filter as gf
from scipy import signal
from scipy.fftpack import fft2, ifft2, fftshift
import math
import os.path
import struct
import collections
import pic_information
import color_maps as cm
import colormap.colormaps as cmaps
from runs_name_path import ApJ_long_paper_runs
from energy_conversion import read_data_from_json

rc('font', **{'family': 'serif', 'serif': ['Computer Modern']})
mpl.rc('text', usetex=True)
mpl.rcParams['text.latex.preamble'] = [r"\usepackage{amsmath}"]

font = {'family' : 'serif',
        #'color'  : 'darkred',
        'color'  : 'black',
        'weight' : 'normal',
        'size'   : 24,
        }

def read_2d_fields(pic_info, fname, current_time, xl, xr, zb, zt):
    """Read 2D fields data from file.
    
    Args:
        pic_info: namedtuple for the PIC simulation information.
        fname: the filename.
        current_time: current time frame.
        xl, xr: left and right x position in di (ion skin length).
        zb, zt: top and bottom z position in di.
    """
    print 'Reading data from ', fname
    print 'The spatial range (di): ', \
            'x_left = ', xl, 'x_right = ', xr, \
            'z_bottom = ', zb, 'z_top = ', zt
    nx = pic_info.nx
    nz = pic_info.nz
    x_di = pic_info.x_di
    z_di = pic_info.z_di
    dx_di = pic_info.dx_di
    dz_di = pic_info.dz_di
    xmin = np.min(x_di)
    xmax = np.max(x_di)
    zmin = np.min(z_di)
    zmax = np.max(z_di)
    if (xl <= xmin):
        xl_index = 0
    else:
        xl_index = int(math.floor((xl-xmin) / dx_di))
    if (xr >= xmax):
        xr_index = nx - 1
    else:
        xr_index = int(math.ceil((xr-xmin) / dx_di))
    if (zb <= zmin):
        zb_index = 0
    else:
        zb_index = int(math.floor((zb-zmin) / dz_di))
    if (zt >= zmax):
        zt_index = nz - 1
    else:
        zt_index = int(math.ceil((zt-zmin) / dz_di))
    nx1 = xr_index-xl_index+1
    nz1 = zt_index-zb_index+1
    fp = np.zeros((nz1, nx1))
    offset = nx*nz*current_time*4 + zb_index*nx*4 + xl_index*4
    for k in range(nz1):
        fp[k, :] = np.memmap(fname, dtype='float32', mode='r', 
                offset=offset, shape=(nx1), order='F')
        offset += nx * 4
    return (x_di[xl_index:xr_index+1], z_di[zb_index:zt_index+1], fp)

def plot_2d_contour(x, z, field_data, ax, fig, is_cbar=1, **kwargs):
    """Plot contour of 2D fields.

    Args:
        x, z: the x and z coordinates for the field data.
        field_data: the 2D field data set.
        ax: axes object.
        fig: figure object.
        is_cbar: whether to plot colorbar. Default is yes.
    Returns:
        p1: plot object.
        cbar: color bar object.
    """
    xmin = np.min(x)
    xmax = np.max(x)
    zmin = np.min(z)
    zmax = np.max(z)
    nx, = x.shape
    nz, = z.shape
    if (kwargs and "xstep" in kwargs and "zstep" in kwargs):
        data = field_data[0:nz:kwargs["zstep"], 0:nx:kwargs["xstep"]]
    else:
        data = field_data
    print "Maximum and minimum of the data: ", np.max(data), np.min(data)
    if (kwargs and "vmin" in kwargs and "vmax" in kwargs):
        p1 = ax.imshow(data, cmap=plt.cm.jet,
                extent=[xmin, xmax, zmin, zmax],
                aspect='auto', origin='lower',
                vmin=kwargs["vmin"], vmax=kwargs["vmax"],
                interpolation='bicubic')
    else:
        p1 = ax.imshow(data, cmap=plt.cm.jet,
                extent=[xmin, xmax, zmin, zmax],
                aspect='auto',
                origin='lower',
                interpolation='spline16')
    # Log scale plot
    if (kwargs and "is_log" in kwargs and kwargs["is_log"] == True):
        p1.norm=LogNorm(vmin=kwargs["vmin"], vmax=kwargs["vmax"])
    ax.tick_params(labelsize=16)
    ax.set_ylabel(r'$z/d_i$', fontdict=font, fontsize=20)
    #ax.set_title(r'$\beta_e$', fontsize=24)

    if is_cbar == 1:
        # create an axes on the right side of ax. The width of cax will be 5%
        # of ax and the padding between cax and ax will be fixed at 0.05 inch.
        divider = make_axes_locatable(ax)
        cax = divider.append_axes("right", size="2%", pad=0.05)
        cbar = fig.colorbar(p1, cax=cax)
        cbar.ax.tick_params(labelsize=16)
        return (p1, cbar)
    else:
        return p1

def plot_jy(pic_info, species, current_time):
    """Plot out-of-plane current density.

    Args:
        pic_info: namedtuple for the PIC simulation information.
        species: 'e' for electrons, 'i' for ions.
        current_time: current time frame.
    """
    print(current_time)
    kwargs = {"current_time":current_time, "xl":0, "xr":200, "zb":-20, "zt":20}
    x, z, jy = read_2d_fields(pic_info, "../../data/jy.gda", **kwargs) 
    x, z, Ay = read_2d_fields(pic_info, "../../data/Ay.gda", **kwargs) 
    nx, = x.shape
    nz, = z.shape
    width = 0.75
    height = 0.7
    xs = 0.12
    ys = 0.9 - height
    fig = plt.figure(figsize=[10,4])
    ax1 = fig.add_axes([xs, ys, width, height])
    kwargs_plot = {"xstep":1, "zstep":1, "vmin":-0.5, "vmax":0.5}
    xstep = kwargs_plot["xstep"]
    zstep = kwargs_plot["zstep"]
    p1, cbar1 = plot_2d_contour(x, z, jy, ax1, fig, **kwargs_plot)
    p1.set_cmap(plt.cm.get_cmap('seismic'))
    # p1.set_cmap(cmaps.inferno)
    ax1.contour(x[0:nx:xstep], z[0:nz:zstep], Ay[0:nz:zstep, 0:nx:xstep], 
            colors='black', linewidths=0.5)
    ax1.set_ylabel(r'$z/d_i$', fontdict=font, fontsize=24)
    ax1.set_xlabel(r'$x/d_i$', fontdict=font, fontsize=24)
    ax1.tick_params(labelsize=24)
    cbar1.ax.set_ylabel(r'$j_y$', fontdict=font, fontsize=24)
    cbar1.set_ticks(np.arange(-0.4, 0.5, 0.2))
    cbar1.ax.tick_params(labelsize=24)
    
    t_wci = current_time*pic_info.dt_fields
    title = r'$t = ' + "{:10.1f}".format(t_wci) + '/\Omega_{ci}$'
    ax1.set_title(title, fontdict=font, fontsize=24)

    if not os.path.isdir('../img/'):
        os.makedirs('../img/')
    if not os.path.isdir('../img/img_jy2/'):
        os.makedirs('../img/img_jy2/')
    fname = '../img/img_jy2/jy_' + species + '_' + \
            str(current_time).zfill(3) + '.jpg'
    fig.savefig(fname, dpi=200)

    plt.show()
    # plt.close()

def plot_absB_jy(pic_info, species, current_time):
    """Plot magnetic field strength and out-of-plane current density.

    Args:
        pic_info: namedtuple for the PIC simulation information.
        species: 'e' for electrons, 'i' for ions.
        current_time: current time frame.
    """
    print(current_time)
    kwargs = {"current_time":current_time, "xl":0, "xr":200, "zb":-30, "zt":30}
    x, z, jy = read_2d_fields(pic_info, "../../data/jy.gda", **kwargs) 
    x, z, absB = read_2d_fields(pic_info, "../../data/absB.gda", **kwargs) 
    x, z, Ay = read_2d_fields(pic_info, "../../data/Ay.gda", **kwargs) 
    nx, = x.shape
    nz, = z.shape
    width = 0.8
    height = 0.37
    xs = 0.12
    ys = 0.92 - height
    gap = 0.05
    fig = plt.figure(figsize=[7, 5])
    ax1 = fig.add_axes([xs, ys, width, height])
    kwargs_plot = {"xstep":1, "zstep":1, "vmin":0, "vmax":2.0}
    xstep = kwargs_plot["xstep"]
    zstep = kwargs_plot["zstep"]
    p1, cbar1 = plot_2d_contour(x, z, absB, ax1, fig, **kwargs_plot)
    # p1.set_cmap(plt.cm.get_cmap('seismic'))
    p1.set_cmap(cmaps.plasma)
    ax1.contour(x[0:nx:xstep], z[0:nz:zstep], Ay[0:nz:zstep, 0:nx:xstep], 
            colors='black', linewidths=0.5)
    ax1.set_ylabel(r'$z/d_i$', fontdict=font, fontsize=20)
    ax1.tick_params(labelsize=16)
    ax1.tick_params(axis='x', labelbottom='off')
    # cbar1.set_ticks(np.arange(0, 1.0, 0.2))
    cbar1.ax.tick_params(labelsize=16)
    ax1.text(0.02, 0.8, r'$|\mathbf{B}|$', color='w', fontsize=20, 
            bbox=dict(facecolor='none', alpha=1.0, edgecolor='none', pad=10.0),
            horizontalalignment='left', verticalalignment='center',
            transform = ax1.transAxes)

    ys -= height + gap
    ax2 = fig.add_axes([xs, ys, width, height])
    kwargs_plot = {"xstep":1, "zstep":1, "vmin":-0.5, "vmax":0.5}
    xstep = kwargs_plot["xstep"]
    zstep = kwargs_plot["zstep"]
    p2, cbar2 = plot_2d_contour(x, z, jy, ax2, fig, **kwargs_plot)
    p2.set_cmap(plt.cm.get_cmap('seismic'))
    ax2.contour(x[0:nx:xstep], z[0:nz:zstep], Ay[0:nz:zstep, 0:nx:xstep], 
            colors='black', linewidths=0.5)
    ax2.set_xlabel(r'$x/d_i$', fontdict=font, fontsize=20)
    ax2.set_ylabel(r'$z/d_i$', fontdict=font, fontsize=20)
    ax2.tick_params(labelsize=16)
    cbar2.set_ticks(np.arange(-0.4, 0.5, 0.2))
    cbar2.ax.tick_params(labelsize=16)
    ax2.text(0.02, 0.8, r'$j_y$', color='k', fontsize=20, 
            bbox=dict(facecolor='none', alpha=1.0, edgecolor='none', pad=10.0),
            horizontalalignment='left', verticalalignment='center',
            transform = ax2.transAxes)
    
    t_wci = current_time*pic_info.dt_fields
    title = r'$t = ' + "{:10.1f}".format(t_wci) + '/\Omega_{ci}$'
    ax1.set_title(title, fontdict=font, fontsize=20)

    if not os.path.isdir('../img/'):
        os.makedirs('../img/')
    dir = '../img/img_absB_jy/'
    if not os.path.isdir(dir):
        os.makedirs(dir)
    fname = dir + 'absB_jy_' + str(current_time).zfill(3) + '.jpg'
    fig.savefig(fname, dpi=200)

    # plt.show()
    plt.close()


def plot_by_multi():
    """Plot out-of-plane magnetic field for multiple runs.
    """
    base_dirs, run_names = ApJ_long_paper_runs()
    print run_names
    ct1, ct2, ct3 = 20, 21, 11
    kwargs = {"current_time":ct1, "xl":0, "xr":200, "zb":-10, "zt":10}
    base_dir = base_dirs[2]
    run_name = run_names[2]
    picinfo_fname = '../data/pic_info/pic_info_' + run_name + '.json'
    pic_info = read_data_from_json(picinfo_fname)
    fname1 = base_dir + 'data/jy.gda'
    fname2 = base_dir + 'data/Ay.gda'
    x, z, by1 = read_2d_fields(pic_info, fname1, **kwargs) 
    x, z, Ay1 = read_2d_fields(pic_info, fname2, **kwargs) 
    kwargs["current_time"] = ct2
    base_dir = base_dirs[5]
    run_name = run_names[5]
    picinfo_fname = '../data/pic_info/pic_info_' + run_name + '.json'
    pic_info = read_data_from_json(picinfo_fname)
    fname1 = base_dir + 'data/by.gda'
    fname2 = base_dir + 'data/Ay.gda'
    x, z, by2 = read_2d_fields(pic_info, fname1, **kwargs) 
    x, z, Ay2 = read_2d_fields(pic_info, fname2, **kwargs) 
    kwargs["current_time"] = ct3
    base_dir = base_dirs[6]
    run_name = run_names[6]
    picinfo_fname = '../data/pic_info/pic_info_' + run_name + '.json'
    pic_info = read_data_from_json(picinfo_fname)
    fname1 = base_dir + 'data/by.gda'
    fname2 = base_dir + 'data/Ay.gda'
    x, z, by3 = read_2d_fields(pic_info, fname1, **kwargs) 
    x, z, Ay3 = read_2d_fields(pic_info, fname2, **kwargs) 
    nx, = x.shape
    nz, = z.shape
    width = 0.75
    height = 0.24
    gap = 0.05
    xs = 0.12
    ys = 0.96 - height
    w1, h1 = 7, 5
    fig = plt.figure(figsize=[w1, h1])

    ax1 = fig.add_axes([xs, ys, width, height])
    kwargs_plot = {"xstep":2, "zstep":2, "vmin":-1.0, "vmax":1.0}
    xstep = kwargs_plot["xstep"]
    zstep = kwargs_plot["zstep"]
    p1 = plot_2d_contour(x, z, by1, ax1, fig, is_cbar=0, **kwargs_plot)
    xs1 = xs + width*1.02
    ys1 = ys - 2*(height + gap)
    width1 = width*0.04
    height1 = 3*height + 2*gap
    cax = fig.add_axes([xs1, ys1, width1, height1])
    cbar1 = fig.colorbar(p1, cax=cax)
    cbar1.ax.tick_params(labelsize=16)
    p1.set_cmap(plt.cm.get_cmap('bwr'))
    levels = np.linspace(np.max(Ay1), np.min(Ay1), 10)
    ax1.contour(x[0:nx:xstep], z[0:nz:zstep], Ay1[0:nz:zstep, 0:nx:xstep], 
            colors='black', linewidths=0.5, levels=levels)
    ax1.set_ylabel(r'$z/d_i$', fontdict=font, fontsize=20)
    ax1.tick_params(labelsize=16)
    ax1.tick_params(axis='x', labelbottom='off')
    cbar1.set_ticks(np.arange(-0.8, 0.9, 0.4))
    cbar1.ax.tick_params(labelsize=16)
    t_wci = ct1*pic_info.dt_fields
    title = r'$t = ' + "{:10.1f}".format(t_wci) + '/\Omega_{ci}$'
    ax1.text(0.02, 0.8, title, color='k', fontsize=20, 
            bbox=dict(facecolor='none', alpha=1.0, edgecolor='none', pad=10.0),
            horizontalalignment='left', verticalalignment='center',
            transform = ax1.transAxes)

    ys -= height + gap
    ax2 = fig.add_axes([xs, ys, width, height])
    p2 = plot_2d_contour(x, z, by2, ax2, fig, is_cbar=0, **kwargs_plot)
    p2.set_cmap(plt.cm.get_cmap('bwr'))
    levels = np.linspace(np.max(Ay2), np.min(Ay2), 10)
    ax2.contour(x[0:nx:xstep], z[0:nz:zstep], Ay2[0:nz:zstep, 0:nx:xstep], 
            colors='black', linewidths=0.5, levels=levels)
    ax2.set_ylabel(r'$z/d_i$', fontdict=font, fontsize=20)
    ax2.tick_params(labelsize=16)
    ax2.tick_params(axis='x', labelbottom='off')
    t_wci = ct2*pic_info.dt_fields
    title = r'$t = ' + "{:10.1f}".format(t_wci) + '/\Omega_{ci}$'
    ax2.text(0.02, 0.8, title, color='k', fontsize=20, 
            bbox=dict(facecolor='none', alpha=1.0, edgecolor='none', pad=10.0),
            horizontalalignment='left', verticalalignment='center',
            transform = ax2.transAxes)

    ys -= height + gap
    ax3 = fig.add_axes([xs, ys, width, height])
    p3 = plot_2d_contour(x, z, by3, ax3, fig, is_cbar=0, **kwargs_plot)
    p3.set_cmap(plt.cm.get_cmap('bwr'))
    levels = np.linspace(np.max(Ay3), np.min(Ay3), 10)
    ax3.contour(x[0:nx:xstep], z[0:nz:zstep], Ay3[0:nz:zstep, 0:nx:xstep], 
            colors='black', linewidths=0.5, levels=levels)
    ax3.set_ylabel(r'$z/d_i$', fontdict=font, fontsize=20)
    ax3.set_xlabel(r'$x/d_i$', fontdict=font, fontsize=20)
    ax3.tick_params(labelsize=16)
    t_wci = ct3*pic_info.dt_fields
    title = r'$t = ' + "{:10.1f}".format(t_wci) + '/\Omega_{ci}$'
    ax3.text(0.02, 0.8, title, color='k', fontsize=20, 
            bbox=dict(facecolor='none', alpha=1.0, edgecolor='none', pad=10.0),
            horizontalalignment='left', verticalalignment='center',
            transform = ax3.transAxes)

    # minor_ticks = np.arange(0, 200, 5)
    # ax3.set_xticks(minor_ticks, minor=True)
    # ax3.grid(which='both')
    
    # if not os.path.isdir('../img/'):
    #     os.makedirs('../img/')
    # fname = '../img/by_time.eps'
    # fig.savefig(fname)

    plt.show()
    # plt.close()


def plot_by(pic_info):
    """Plot out-of-plane magnetic field.
    """
    ct1, ct2, ct3 = 10, 20, 35
    kwargs = {"current_time":ct1, "xl":0, "xr":200, "zb":-10, "zt":10}
    x, z, by1 = read_2d_fields(pic_info, "../../data/by.gda", **kwargs) 
    x, z, Ay1 = read_2d_fields(pic_info, "../../data/Ay.gda", **kwargs) 
    kwargs["current_time"] = ct2
    x, z, by2 = read_2d_fields(pic_info, "../../data/by.gda", **kwargs) 
    x, z, Ay2 = read_2d_fields(pic_info, "../../data/Ay.gda", **kwargs) 
    kwargs["current_time"] = ct3
    x, z, by3 = read_2d_fields(pic_info, "../../data/by.gda", **kwargs) 
    x, z, Ay3 = read_2d_fields(pic_info, "../../data/Ay.gda", **kwargs) 
    nx, = x.shape
    nz, = z.shape
    width = 0.75
    height = 0.24
    gap = 0.05
    xs = 0.12
    ys = 0.96 - height
    w1, h1 = 7, 5
    fig = plt.figure(figsize=[w1, h1])

    ax1 = fig.add_axes([xs, ys, width, height])
    kwargs_plot = {"xstep":2, "zstep":2, "vmin":-1.0, "vmax":1.0}
    xstep = kwargs_plot["xstep"]
    zstep = kwargs_plot["zstep"]
    p1 = plot_2d_contour(x, z, by1, ax1, fig, is_cbar=0, **kwargs_plot)
    xs1 = xs + width*1.02
    ys1 = ys - 2*(height + gap)
    width1 = width*0.04
    height1 = 3*height + 2*gap
    cax = fig.add_axes([xs1, ys1, width1, height1])
    cbar1 = fig.colorbar(p1, cax=cax)
    cbar1.ax.tick_params(labelsize=16)
    p1.set_cmap(plt.cm.get_cmap('bwr'))
    ax1.contour(x[0:nx:xstep], z[0:nz:zstep], Ay1[0:nz:zstep, 0:nx:xstep], 
            colors='black', linewidths=0.5)
    ax1.set_ylabel(r'$z/d_i$', fontdict=font, fontsize=20)
    ax1.tick_params(labelsize=16)
    ax1.tick_params(axis='x', labelbottom='off')
    cbar1.set_ticks(np.arange(-0.8, 0.9, 0.4))
    cbar1.ax.tick_params(labelsize=16)
    t_wci = ct1*pic_info.dt_fields
    title = r'$t = ' + "{:10.1f}".format(t_wci) + '/\Omega_{ci}$'
    ax1.text(0.02, 0.8, title, color='k', fontsize=20, 
            bbox=dict(facecolor='none', alpha=1.0, edgecolor='none', pad=10.0),
            horizontalalignment='left', verticalalignment='center',
            transform = ax1.transAxes)

    ys -= height + gap
    ax2 = fig.add_axes([xs, ys, width, height])
    p2 = plot_2d_contour(x, z, by2, ax2, fig, is_cbar=0, **kwargs_plot)
    p2.set_cmap(plt.cm.get_cmap('bwr'))
    ax2.contour(x[0:nx:xstep], z[0:nz:zstep], Ay2[0:nz:zstep, 0:nx:xstep], 
            colors='black', linewidths=0.5)
    ax2.set_ylabel(r'$z/d_i$', fontdict=font, fontsize=20)
    ax2.tick_params(labelsize=16)
    ax2.tick_params(axis='x', labelbottom='off')
    t_wci = ct2*pic_info.dt_fields
    title = r'$t = ' + "{:10.1f}".format(t_wci) + '/\Omega_{ci}$'
    ax2.text(0.02, 0.8, title, color='k', fontsize=20, 
            bbox=dict(facecolor='none', alpha=1.0, edgecolor='none', pad=10.0),
            horizontalalignment='left', verticalalignment='center',
            transform = ax2.transAxes)

    ys -= height + gap
    ax3 = fig.add_axes([xs, ys, width, height])
    p3 = plot_2d_contour(x, z, by3, ax3, fig, is_cbar=0, **kwargs_plot)
    p3.set_cmap(plt.cm.get_cmap('bwr'))
    ax3.contour(x[0:nx:xstep], z[0:nz:zstep], Ay3[0:nz:zstep, 0:nx:xstep], 
            colors='black', linewidths=0.5)
    ax3.set_ylabel(r'$z/d_i$', fontdict=font, fontsize=20)
    ax3.set_xlabel(r'$x/d_i$', fontdict=font, fontsize=20)
    ax3.tick_params(labelsize=16)
    t_wci = ct3*pic_info.dt_fields
    title = r'$t = ' + "{:10.1f}".format(t_wci) + '/\Omega_{ci}$'
    ax3.text(0.02, 0.8, title, color='k', fontsize=20, 
            bbox=dict(facecolor='none', alpha=1.0, edgecolor='none', pad=10.0),
            horizontalalignment='left', verticalalignment='center',
            transform = ax3.transAxes)

    # minor_ticks = np.arange(0, 200, 5)
    # ax3.set_xticks(minor_ticks, minor=True)
    # ax3.grid(which='both')
    
    if not os.path.isdir('../img/'):
        os.makedirs('../img/')
    fname = '../img/by_time.eps'
    fig.savefig(fname)

    plt.show()
    # plt.close()

def plot_number_density(pic_info, species, current_time):
    """Plot plasma beta and number density.

    Args:
        pic_info: namedtuple for the PIC simulation information.
        species: 'e' for electrons, 'i' for ions.
        current_time: current time frame.
    """
    kwargs = {"current_time":current_time, "xl":0, "xr":200, "zb":-50, "zt":50}
    x, z, num_rho = read_2d_fields(pic_info, "../data/ne.gda", **kwargs) 
    x, z, Ay = read_2d_fields(pic_info, "../data/Ay.gda", **kwargs) 
    nx, = x.shape
    nz, = z.shape
    width = 0.8
    height = 0.78
    xs = 0.10
    ys = 0.9 - height
    fig = plt.figure(figsize=[16,8])
    ax1 = fig.add_axes([xs, ys, width, height])
    kwargs_plot = {"xstep":2, "zstep":2, "is_log":True, "vmin":0.1, "vmax":10}
    xstep = kwargs_plot["xstep"]
    zstep = kwargs_plot["zstep"]
    p1, cbar1 = plot_2d_contour(x, z, num_rho, ax1, fig, **kwargs_plot)
    p1.set_cmap(plt.cm.seismic)
    ax1.contour(x[0:nx:xstep], z[0:nz:zstep], Ay[0:nz:zstep, 0:nx:xstep], 
            colors='black', linewidths=0.5)
    ax1.set_ylabel(r'$z/d_i$', fontdict=font, fontsize=32)
    ax1.set_xlabel(r'$x/d_i$', fontdict=font, fontsize=32)
    ax1.tick_params(labelsize=32)
    cbar1.ax.set_ylabel(r'$n_e$', fontdict=font, fontsize=32)
    cbar1.ax.tick_params(labelsize=32)
    
    t_wci = current_time*pic_info.dt_fields
    title = r'$t = ' + "{:10.1f}".format(t_wci) + '/\Omega_{ci}$'
    ax1.set_title(title, fontdict=font, fontsize=32)

    if not os.path.isdir('../img/'):
        os.makedirs('../img/')
    if not os.path.isdir('../img/img_num_rho/'):
        os.makedirs('../img/img_num_rho/')
    fname = '../img/img_num_rho/num_rho_' + species + '_' + \
            str(current_time).zfill(3) + '.jpg'
    fig.savefig(fname)

    plt.show()
    #plt.close()


def get_anisotropy_data(pic_info, species, ct, rootpath='../../'):
    """
    Args:
        pic_info: namedtuple for the PIC simulation information.
        species: 'e' for electrons, 'i' for ions.
        ct: current time frame.
        rootpath: the root path of a run.
    """
    kwargs = {"current_time":ct, "xl":0, "xr":200, "zb":-20, "zt":20}
    fname = rootpath + 'data/p' + species + '-xx.gda'
    x, z, pxx = read_2d_fields(pic_info, fname, **kwargs) 
    fname = rootpath + 'data/p' + species + '-yy.gda'
    x, z, pyy = read_2d_fields(pic_info, fname, **kwargs) 
    fname = rootpath + 'data/p' + species + '-zz.gda'
    x, z, pzz = read_2d_fields(pic_info, fname, **kwargs) 
    fname = rootpath + 'data/p' + species + '-xy.gda'
    x, z, pxy = read_2d_fields(pic_info, fname, **kwargs) 
    fname = rootpath + 'data/p' + species + '-xz.gda'
    x, z, pxz = read_2d_fields(pic_info, fname, **kwargs) 
    fname = rootpath + 'data/p' + species + '-yz.gda'
    x, z, pyz = read_2d_fields(pic_info, fname, **kwargs) 
    x, z, bx = read_2d_fields(pic_info, rootpath + "data/bx.gda", **kwargs) 
    x, z, by = read_2d_fields(pic_info, rootpath + "data/by.gda", **kwargs) 
    x, z, bz = read_2d_fields(pic_info, rootpath + "data/bz.gda", **kwargs) 
    x, z, absB = read_2d_fields(pic_info, rootpath + "data/absB.gda", **kwargs) 
    x, z, Ay = read_2d_fields(pic_info, rootpath + "data/Ay.gda", **kwargs) 
    ppara = pxx*bx*bx + pyy*by*by + pzz*bz*bz + \
            pxy*bx*by*2.0 + pxz*bx*bz*2.0 + pyz*by*bz*2.0
    ppara /= absB * absB
    pperp = 0.5 * (pxx+pyy+pzz-ppara)
    return (ppara, pperp, Ay, x, z)


def plot_anisotropy(pic_info, ct):
    """Plot pressure anisotropy.

    Args:
        pic_info: namedtuple for the PIC simulation information.
        ct: current time frame.
    """
    ppara_e, pperp_e, Ay, x, z = get_anisotropy_data(pic_info, 'e', ct)
    ppara_i, pperp_i, Ay, x, z = get_anisotropy_data(pic_info, 'i', ct)
    nx, = x.shape
    nz, = z.shape
    width = 0.8
    height = 0.37
    xs = 0.12
    ys = 0.92 - height
    gap = 0.05

    fig = plt.figure(figsize=[7,5])
    ax1 = fig.add_axes([xs, ys, width, height])
    kwargs_plot = {"xstep":1, "zstep":1, "is_log":True, "vmin":0.1, "vmax":10}
    xstep = kwargs_plot["xstep"]
    zstep = kwargs_plot["zstep"]
    p1, cbar1 = plot_2d_contour(x, z, ppara_e/pperp_e, ax1, fig, **kwargs_plot)
    p1.set_cmap(plt.cm.seismic)
    ax1.contour(x[0:nx:xstep], z[0:nz:zstep], Ay[0:nz:zstep, 0:nx:xstep], 
            colors='black', linewidths=0.5)
    ax1.tick_params(axis='x', labelbottom='off')
    ax1.text(0.1, 0.9, r'$p_{e\parallel}/p_{e\perp}$', color='k', fontsize=20, 
            bbox=dict(facecolor='none', alpha=1.0, edgecolor='none', pad=10.0),
            horizontalalignment='left', verticalalignment='center',
            transform = ax1.transAxes)

    ys -= height + gap
    ax2 = fig.add_axes([xs, ys, width, height])
    p2, cbar2 = plot_2d_contour(x, z, ppara_i/pperp_i, ax2, fig, **kwargs_plot)
    p2.set_cmap(plt.cm.seismic)
    ax2.contour(x[0:nx:xstep], z[0:nz:zstep], Ay[0:nz:zstep, 0:nx:xstep], 
            colors='black', linewidths=0.5)
    ax2.set_xlabel(r'$x/d_i$', fontdict=font, fontsize=20)
    ax2.set_xlabel(r'$x/d_i$', fontdict=font, fontsize=20)
    ax2.text(0.1, 0.9, r'$p_{i\parallel}/p_{i\perp}$', color='k', fontsize=20, 
            bbox=dict(facecolor='none', alpha=1.0, edgecolor='none', pad=10.0),
            horizontalalignment='left', verticalalignment='center',
            transform = ax2.transAxes)

    t_wci = ct * pic_info.dt_fields
    title = r'$t = ' + "{:10.1f}".format(t_wci) + '/\Omega_{ci}$'
    ax1.set_title(title, fontdict=font, fontsize=20)

    if not os.path.isdir('../img/'):
        os.makedirs('../img/')
    dir = '../img/anisotropy/'
    if not os.path.isdir(dir):
        os.makedirs(dir)
    fname = dir + 'anisotropy_' + str(ct).zfill(3) + '.jpg'
    fig.savefig(fname, dpi=200)
    plt.close()

    # plt.show()


def plot_anisotropy_multi(species):
    """Plot pressure anisotropy for multiple runs.

    Args:
        species: 'e' for electrons, 'i' for ions.
    """
    width = 0.8
    height = 0.1
    xs = 0.12
    ys = 0.92 - height
    gap = 0.02
    fig = plt.figure(figsize=[7,12])

    ct = 20
    base_dirs, run_names = ApJ_long_paper_runs()
    for base_dir, run_name in zip(base_dirs, run_names):
        picinfo_fname = '../data/pic_info/pic_info_' + run_name + '.json'
        pic_info = read_data_from_json(picinfo_fname)
        ppara, pperp, Ay, x, z = \
                get_anisotropy_data(pic_info, species, ct, base_dir)
        nx, = x.shape
        nz, = z.shape
        ax1 = fig.add_axes([xs, ys, width, height])
        kwargs_plot = {"xstep":2, "zstep":2, "is_log":True, "vmin":0.1, "vmax":10}
        xstep = kwargs_plot["xstep"]
        zstep = kwargs_plot["zstep"]
        p1, cbar1 = plot_2d_contour(x, z, ppara/pperp, ax1, fig, **kwargs_plot)
        p1.set_cmap(plt.cm.seismic)
        ax1.contour(x[0:nx:xstep], z[0:nz:zstep], Ay[0:nz:zstep, 0:nx:xstep], 
                colors='black', linewidths=0.5)
        ax1.set_xlabel(r'$x/d_i$', fontdict=font, fontsize=20)
        ys -= height + gap

    plt.show()


def plot_beta_rho(pic_info):
    """Plot plasma beta and number density.

    Args:
        pic_info: namedtuple for the PIC simulation information.
    """
    kwargs = {"current_time":20, "xl":0, "xr":200, "zb":-10, "zt":10}
    x, z, pexx = read_2d_fields(pic_info, "../../data/pe-xx.gda", **kwargs) 
    x, z, peyy = read_2d_fields(pic_info, "../../data/pe-yy.gda", **kwargs) 
    x, z, pezz = read_2d_fields(pic_info, "../../data/pe-zz.gda", **kwargs) 
    x, z, absB = read_2d_fields(pic_info, "../../data/absB.gda", **kwargs) 
    x, z, eEB05 = read_2d_fields(pic_info, "../../data/eEB05.gda", **kwargs) 
    x, z, Ay = read_2d_fields(pic_info, "../../data/Ay.gda", **kwargs) 
    nx, = x.shape
    nz, = z.shape
    beta_e = (pexx+peyy+pezz)*2/(3*absB**2)
    width = 0.8
    height = 0.3
    xs = 0.12
    ys = 0.9 - height
    fig = plt.figure(figsize=[7,4])
    ax1 = fig.add_axes([xs, ys, width, height])
    kwargs_plot = {"xstep":2, "zstep":2, "is_log":True, "vmin":0.01, "vmax":10}
    xstep = kwargs_plot["xstep"]
    zstep = kwargs_plot["zstep"]
    p1, cbar1 = plot_2d_contour(x, z, beta_e, ax1, fig, **kwargs_plot)
    p1.set_cmap(cmaps.plasma)
    ax1.contour(x[0:nx:xstep], z[0:nz:zstep], Ay[0:nz:zstep, 0:nx:xstep], 
            colors='white', linewidths=0.5)
    ax1.tick_params(axis='x', labelbottom='off')
    ax1.set_title(r'$\beta_e$', fontsize=24)

    ys -= height + 0.15
    ax2 = fig.add_axes([xs, ys, width, height])
    kwargs_plot = {"xstep":2, "zstep":2}
    p2, cbar2 = plot_2d_contour(x, z, eEB05, ax2, fig, **kwargs_plot)
    # p2.set_cmap(cmaps.magma)
    # p2.set_cmap(cmaps.inferno)
    p2.set_cmap(cmaps.plasma)
    # p2.set_cmap(cmaps.viridis)
    ax2.contour(x[0:nx:xstep], z[0:nz:zstep], Ay[0:nz:zstep, 0:nx:xstep], 
            colors='white', linewidths=0.5)
    ax2.set_xlabel(r'$x/d_i$', fontdict=font, fontsize=20)
    ax2.set_title(r'$n_{acc}/n_e$', fontsize=24)
    cbar2.set_ticks(np.arange(0.2, 1.0, 0.2))
    if not os.path.isdir('../img/'):
        os.makedirs('../img/')
    fig.savefig('../img/beta_e_ne_2.eps')
    plt.show()

def plot_jdote_2d(pic_info):
    """Plot jdotE due to drift current.
    Args:
        pic_info: namedtuple for the PIC simulation information.
    """
    kwargs = {"current_time":40, "xl":0, "xr":200, "zb":-10, "zt":10}
    x, z, jcpara_dote = read_2d_fields(pic_info, 
            "../data1/jcpara_dote00_e.gda", **kwargs) 
    x, z, jgrad_dote = read_2d_fields(pic_info, 
            "../data1/jgrad_dote00_e.gda", **kwargs) 
    x, z, agyp = read_2d_fields(pic_info, 
            "../data1/agyrotropy00_e.gda", **kwargs) 
    x, z, Ay = read_2d_fields(pic_info, "../data/Ay.gda", **kwargs) 
    jdote_norm = 1E3
    jcpara_dote *= jdote_norm
    jgrad_dote *= jdote_norm
    nx, = x.shape
    nz, = z.shape
    width = 0.78
    height = 0.25
    xs = 0.14
    xe = 0.94 - xs
    ys = 0.96 - height
    fig = plt.figure(figsize=(7,5))
    ax1 = fig.add_axes([xs, ys, width, height])
    kwargs_plot = {"xstep":2, "zstep":2, "vmin":-1, "vmax":1}
    xstep = kwargs_plot["xstep"]
    zstep = kwargs_plot["zstep"]
    p1, cbar1 = plot_2d_contour(x, z, jcpara_dote, ax1, fig, **kwargs_plot)
    p1.set_cmap(cmaps.viridis)
    ax1.contour(x[0:nx:xstep], z[0:nz:zstep], Ay[0:nz:zstep, 0:nx:xstep], 
            colors='black', linewidths=0.5)
    cbar1.set_ticks(np.arange(-0.8, 1.0, 0.4))
    ax1.tick_params(axis='x', labelbottom='off')
    ax1.text(5, 5.2, r'$\mathbf{j}_c\cdot\mathbf{E}$', color='blue', fontsize=24, 
            bbox=dict(facecolor='none', alpha=1.0, edgecolor='none', pad=10.0))
    
    ys -= height + 0.035
    ax2 = fig.add_axes([xs, ys, width, height])
    kwargs_plot = {"xstep":2, "zstep":2, "vmin":-1, "vmax":1}
    p2, cbar2 = plot_2d_contour(x, z, jcpara_dote, ax2, fig, **kwargs_plot)
    p2.set_cmap(cmaps.viridis)
    ax2.contour(x[0:nx:xstep], z[0:nz:zstep], Ay[0:nz:zstep, 0:nx:xstep], 
            colors='black', linewidths=0.5)
    cbar2.set_ticks(np.arange(-0.8, 1.0, 0.4))
    ax2.tick_params(axis='x', labelbottom='off')
    ax2.text(5, 5, r'$\mathbf{j}_g\cdot\mathbf{E}$', color='green', fontsize=24, 
            bbox=dict(facecolor='none', alpha=1.0, edgecolor='none', pad=10.0))

    ys -= height + 0.035
    ax3 = fig.add_axes([xs, ys, width, height])
    kwargs_plot = {"xstep":2, "zstep":2, "vmin":0, "vmax":1.5}
    p3, cbar3 = plot_2d_contour(x, z, agyp, ax3, fig, **kwargs_plot)
    p3.set_cmap(cmaps.viridis)
    ax3.contour(x[0:nx:xstep], z[0:nz:zstep], Ay[0:nz:zstep, 0:nx:xstep], 
            colors='black', linewidths=0.5)
    cbar3.set_ticks(np.arange(0, 1.6, 0.4))
    ax3.set_xlabel(r'$x/d_i$', fontdict=font, fontsize=20)
    ax3.text(5, 5, r'$A_e$', color='black', fontsize=24, 
            bbox=dict(facecolor='none', alpha=1.0, edgecolor='none', pad=10.0))

    plt.show()

def plot_phi_parallel(ct, pic_info):
    """Plot parallel potential.
    Args:
        ct: current time frame.
        pic_info: namedtuple for the PIC simulation information.
    """
<<<<<<< HEAD
    kwargs = {"current_time":ct, "xl":0, "xr":200, "zb":-20, "zt":20}
=======
    kwargs = {"current_time":20, "xl":0, "xr":200, "zb":-50, "zt":50}
>>>>>>> 3fdbb1c9
    x, z, phi_para = read_2d_fields(pic_info, 
            "../../data1/phi_para.gda", **kwargs) 
    x, z, Ay = read_2d_fields(pic_info, "../../data/Ay.gda", **kwargs) 

    # phi_para_new = phi_para
    nk = 7
    phi_para_new = signal.medfilt2d(phi_para, kernel_size=(nk, nk))
    # phi_para_new = signal.wiener(phi_para, mysize=5)
    # ng = 9
    # kernel = np.ones((ng,ng)) / float(ng*ng)
    # phi_para_new = signal.convolve2d(phi_para, kernel)

    # fft_transform = np.fft.fft2(phi_para)
    # power_spectrum = np.abs(fft_transform)**2
    # scaled_power_spectrum = np.log10(power_spectrum)
    # scaled_ps0 = scaled_power_spectrum - np.max(scaled_power_spectrum)
    # # print np.min(scaled_ps0), np.max(scaled_ps0)

    # freqx = np.fft.fftfreq(x.size)
    # freqz = np.fft.fftfreq(z.size)
    # xv, zv = np.meshgrid(freqx, freqz)
    # #print np.max(freqx), np.min(freqx)
    # #m = np.ma.masked_where(scaled_ps0 > -8.8, scaled_ps0)
    # #new_fft_spectrum = np.ma.masked_array(fft_transform, m.mask)
    # new_fft_spectrum = fft_transform.copy()
    # #new_fft_spectrum[scaled_ps0 < -1.3] = 0.0
    # print np.max(xv), np.min(xv)
    # new_fft_spectrum[xv > 0.02] = 0.0
    # new_fft_spectrum[xv < -0.02] = 0.0
    # new_fft_spectrum[zv > 0.02] = 0.0
    # new_fft_spectrum[zv < -0.02] = 0.0

    # data = np.fft.ifft2(new_fft_spectrum)

    nx, = x.shape
    nz, = z.shape
    width = 0.85
    height = 0.85
    xs = 0.1
    xe = 0.95 - xs
    ys = 0.96 - height
    fig = plt.figure(figsize=(10, 5))
    ax1 = fig.add_axes([xs, ys, width, height])
    kwargs_plot = {"xstep":1, "zstep":1, "vmin":-0.05, "vmax":0.05}
    xstep = kwargs_plot["xstep"]
    zstep = kwargs_plot["zstep"]
    im1, cbar1 = plot_2d_contour(x, z, phi_para_new, ax1, fig, **kwargs_plot)
    #im1 = plt.imshow(data.real, vmin=-0.1, vmax=0.1)
    im1.set_cmap(plt.cm.seismic)
    
    ax1.contour(x[0:nx:xstep], z[0:nz:zstep], Ay[0:nz:zstep, 0:nx:xstep], 
            colors='black', linewidths=0.5, 
            levels=np.arange(np.min(Ay), np.max(Ay), 15))
    # cbar1.set_ticks(np.arange(-0.2, 0.2, 0.05))
    #ax1.tick_params(axis='x', labelbottom='off')
    ax1.set_xlabel(r'$x/d_i$', fontdict=font, fontsize=20)
    ax1.set_ylabel(r'$y/d_i$', fontdict=font, fontsize=20)
    
    #plt.close()
    plt.show()

def plot_Ey(pic_info, species, current_time):
    """Plot out-of-plane current density.

    Args:
        pic_info: namedtuple for the PIC simulation information.
        species: 'e' for electrons, 'i' for ions.
        current_time: current time frame.
    """
    print(current_time)
    kwargs = {"current_time":current_time, "xl":0, "xr":200, "zb":-50, "zt":50}
    x, z, ey = read_2d_fields(pic_info, "../../data/ey.gda", **kwargs) 
    x, z, Ay = read_2d_fields(pic_info, "../../data/Ay.gda", **kwargs) 
    nx, = x.shape
    nz, = z.shape
    width = 0.75
    height = 0.7
    xs = 0.12
    ys = 0.9 - height
    fig = plt.figure(figsize=[10,4])
    ax1 = fig.add_axes([xs, ys, width, height])
    kwargs_plot = {"xstep":1, "zstep":1, "vmin":-0.1, "vmax":0.1}
    xstep = kwargs_plot["xstep"]
    zstep = kwargs_plot["zstep"]
    p1, cbar1 = plot_2d_contour(x, z, ey, ax1, fig, **kwargs_plot)
    p1.set_cmap(cmaps.plasma)
    ax1.contour(x[0:nx:xstep], z[0:nz:zstep], Ay[0:nz:zstep, 0:nx:xstep], 
            colors='black', linewidths=0.5)
    ax1.set_ylabel(r'$z/d_i$', fontdict=font, fontsize=24)
    ax1.set_xlabel(r'$x/d_i$', fontdict=font, fontsize=24)
    ax1.tick_params(labelsize=24)
    cbar1.ax.set_ylabel(r'$E_y$', fontdict=font, fontsize=24)
    cbar1.set_ticks(np.arange(-0.08, 0.1, 0.04))
    cbar1.ax.tick_params(labelsize=24)
    
    t_wci = current_time*pic_info.dt_fields
    title = r'$t = ' + "{:10.1f}".format(t_wci) + '/\Omega_{ci}$'
    ax1.set_title(title, fontdict=font, fontsize=24)

    if not os.path.isdir('../img/'):
        os.makedirs('../img/')
    if not os.path.isdir('../img/img_ey/'):
        os.makedirs('../img/img_ey/')
    fname = '../img/img_ey/ey_' + str(current_time).zfill(3) + '.jpg'
    fig.savefig(fname, dpi=200)

    plt.show()
    # plt.close()

def plot_jy_Ey(pic_info, species, current_time):
    """Plot out-of-plane current density.

    Args:
        pic_info: namedtuple for the PIC simulation information.
        species: 'e' for electrons, 'i' for ions.
        current_time: current time frame.
    """
    print(current_time)
    kwargs = {"current_time":current_time, "xl":0, "xr":200, "zb":-50, "zt":50}
    x, z, ey = read_2d_fields(pic_info, "../data/ey.gda", **kwargs) 
    x, z, jy = read_2d_fields(pic_info, "../data/jy.gda", **kwargs) 
    x, z, Ay = read_2d_fields(pic_info, "../data/Ay.gda", **kwargs) 
    nx, = x.shape
    nz, = z.shape
    width = 0.75
    height = 0.7
    xs = 0.12
    ys = 0.9 - height
    fig = plt.figure(figsize=[10,4])
    ax1 = fig.add_axes([xs, ys, width, height])
    kwargs_plot = {"xstep":1, "zstep":1, "vmin":-0.01, "vmax":0.01}
    xstep = kwargs_plot["xstep"]
    zstep = kwargs_plot["zstep"]
    p1, cbar1 = plot_2d_contour(x, z, jy*ey, ax1, fig, **kwargs_plot)
    p1.set_cmap(plt.cm.seismic)
    ax1.contour(x[0:nx:xstep], z[0:nz:zstep], Ay[0:nz:zstep, 0:nx:xstep], 
            colors='black', linewidths=0.5)
    ax1.set_ylabel(r'$z/d_i$', fontdict=font, fontsize=24)
    ax1.set_xlabel(r'$x/d_i$', fontdict=font, fontsize=24)
    ax1.tick_params(labelsize=24)
    cbar1.ax.set_ylabel(r'$j_yE_y$', fontdict=font, fontsize=24)
    cbar1.set_ticks(np.arange(-0.01, 0.015, 0.01))
    cbar1.ax.tick_params(labelsize=24)
    
    t_wci = current_time*pic_info.dt_fields
    title = r'$t = ' + "{:10.1f}".format(t_wci) + '/\Omega_{ci}$'
    ax1.set_title(title, fontdict=font, fontsize=24)

    if not os.path.isdir('../img/'):
        os.makedirs('../img/')
    if not os.path.isdir('../img/img_jy_ey/'):
        os.makedirs('../img/img_jy_ey/')
    fname = '../img/img_jy_ey/jy_ey' + '_' + str(current_time).zfill(3) + '.jpg'
    fig.savefig(fname, dpi=200)

    #plt.show()
    plt.close()

def plot_jpolar_dote(pic_info, species, current_time):
    """Plot out-of-plane current density.

    Args:
        pic_info: namedtuple for the PIC simulation information.
        species: 'e' for electrons, 'i' for ions.
        current_time: current time frame.
    """
    print(current_time)
    kwargs = {"current_time":current_time, "xl":0, "xr":400, "zb":-100, "zt":100}
    x, z, jpolar_dote = read_2d_fields(pic_info, "../../data1/jpolar_dote00_e.gda", **kwargs) 
    # x, z, Ay = read_2d_fields(pic_info, "../../data/Ay.gda", **kwargs) 
    nx, = x.shape
    nz, = z.shape
    width = 0.75
    height = 0.7
    xs = 0.12
    ys = 0.9 - height
    fig = plt.figure(figsize=[10,4])
    ax1 = fig.add_axes([xs, ys, width, height])
    kwargs_plot = {"xstep":1, "zstep":1, "vmin":-1, "vmax":1}
    xstep = kwargs_plot["xstep"]
    zstep = kwargs_plot["zstep"]
    p1, cbar1 = plot_2d_contour(x, z, jpolar_dote, ax1, fig, **kwargs_plot)
    p1.set_cmap(plt.cm.seismic)
    # ax1.contour(x[0:nx:xstep], z[0:nz:zstep], Ay[0:nz:zstep, 0:nx:xstep], 
    #         colors='black', linewidths=0.5)
    ax1.set_ylabel(r'$z/d_i$', fontdict=font, fontsize=24)
    ax1.set_xlabel(r'$x/d_i$', fontdict=font, fontsize=24)
    ax1.tick_params(labelsize=24)
    # cbar1.ax.set_ylabel(r'$j_yE_y$', fontdict=font, fontsize=24)
    # cbar1.set_ticks(np.arange(-0.01, 0.015, 0.01))
    cbar1.ax.tick_params(labelsize=24)
    plt.show()

def plot_epara(pic_info, species, current_time):
    kwargs = {"current_time":current_time, "xl":0, "xr":200, "zb":-10, "zt":10}
    x, z, bx = read_2d_fields(pic_info, "../../data/bx.gda", **kwargs) 
    x, z, by = read_2d_fields(pic_info, "../../data/by.gda", **kwargs) 
    x, z, bz = read_2d_fields(pic_info, "../../data/bz.gda", **kwargs) 
    x, z, absB = read_2d_fields(pic_info, "../../data/absB.gda", **kwargs) 
    x, z, ex = read_2d_fields(pic_info, "../../data/ex.gda", **kwargs) 
    x, z, ey = read_2d_fields(pic_info, "../../data/ey.gda", **kwargs) 
    x, z, ez = read_2d_fields(pic_info, "../../data/ez.gda", **kwargs) 
    x, z, Ay = read_2d_fields(pic_info, "../../data/Ay.gda", **kwargs) 

    absE = np.sqrt(ex*ex + ey*ey + ez*ez)
    epara = (ex*bx + ey*by + ez*bz) / absB
    eperp = np.sqrt(absE*absE - epara*epara)
    ng = 3
    kernel = np.ones((ng,ng)) / float(ng*ng)
    epara = signal.convolve2d(epara, kernel)
    eperp = signal.convolve2d(eperp, kernel)

    nx, = x.shape
    nz, = z.shape
    width = 0.79
    height = 0.37
    xs = 0.12
    ys = 0.92 - height
    gap = 0.05

    fig = plt.figure(figsize=[7, 5])
    ax1 = fig.add_axes([xs, ys, width, height])
    kwargs_plot = {"xstep":2, "zstep":2, "vmin":0, "vmax":0.1}
    xstep = kwargs_plot["xstep"]
    zstep = kwargs_plot["zstep"]
    p1, cbar1 = plot_2d_contour(x, z, eperp, ax1, fig, **kwargs_plot)
    # p1.set_cmap(cmaps.inferno)
    p1.set_cmap(plt.cm.get_cmap('hot'))
    Ay_min = np.min(Ay)
    Ay_max = np.max(Ay)
    levels = np.linspace(Ay_min, Ay_max, 10)
    ax1.contour(x[0:nx:xstep], z[0:nz:zstep], Ay[0:nz:zstep, 0:nx:xstep], 
            colors='white', linewidths=0.5)
    ax1.set_ylabel(r'$z/d_i$', fontdict=font, fontsize=20)
    # ax1.set_xlabel(r'$x/d_i$', fontdict=font, fontsize=24)
    ax1.tick_params(axis='x', labelbottom='off')
    ax1.tick_params(labelsize=16)
    # cbar1.ax.set_ylabel(r'$E_\perp$', fontdict=font, fontsize=20)
    cbar1.set_ticks(np.arange(0, 0.1, 0.03))
    cbar1.ax.tick_params(labelsize=16)
    ax1.text(0.02, 0.8, r'$E_\perp$', color='w', fontsize=20, 
            bbox=dict(facecolor='none', alpha=1.0, edgecolor='none', pad=10.0),
            horizontalalignment='left', verticalalignment='center',
            transform = ax1.transAxes)

    ys -= height + gap
    ax2 = fig.add_axes([xs, ys, width, height])
    kwargs_plot = {"xstep":1, "zstep":1, "vmin":-0.05, "vmax":0.05}
    p2, cbar2 = plot_2d_contour(x, z, epara, ax2, fig, **kwargs_plot)
    p2.set_cmap(plt.cm.seismic)
    # p2.set_cmap(cmaps.plasma)
    ax2.contour(x[0:nx:xstep], z[0:nz:zstep], Ay[0:nz:zstep, 0:nx:xstep], 
            colors='black', linewidths=0.5)
    ax2.set_ylabel(r'$z/d_i$', fontdict=font, fontsize=20)
    ax2.set_xlabel(r'$x/d_i$', fontdict=font, fontsize=20)
    ax2.tick_params(labelsize=16)
    # cbar2.ax.set_ylabel(r'$E_\parallel$', fontdict=font, fontsize=24)
    cbar2.set_ticks(np.arange(-0.04, 0.05, 0.02))
    cbar2.ax.tick_params(labelsize=16)
    ax2.text(0.02, 0.8, r'$E_\parallel$', color='k', fontsize=20, 
            bbox=dict(facecolor='none', alpha=1.0, edgecolor='none', pad=10.0),
            horizontalalignment='left', verticalalignment='center',
            transform = ax2.transAxes)

    t_wci = current_time*pic_info.dt_fields
    title = r'$t = ' + "{:10.1f}".format(t_wci) + '/\Omega_{ci}$'
    ax1.set_title(title, fontdict=font, fontsize=20)
    
    if not os.path.isdir('../img/'):
        os.makedirs('../img/')
    dir = '../img/img_epara/'
    if not os.path.isdir(dir):
        os.makedirs(dir)
    # fname = dir + 'epara_perp' + '_' + str(current_time).zfill(3) + '.jpg'
    # fig.savefig(fname, dpi=200)
    fname = dir + 'epara_perp' + '_' + str(current_time).zfill(3) + '.eps'
    fig.savefig(fname)

    plt.show()
    # plt.close()


def plot_diff_fields(pic_info, species, current_time):
    """Plot the differential of the fields.

    Args:
        pic_info: namedtuple for the PIC simulation information.
        species: 'e' for electrons, 'i' for ions.
        current_time: current time frame.
    """
    print(current_time)
    kwargs = {"current_time":current_time, "xl":0, "xr":200, "zb":-20, "zt":20}
    x, z, data = read_2d_fields(pic_info, "../../data/absB.gda", **kwargs) 
    x, z, Ay = read_2d_fields(pic_info, "../../data/Ay.gda", **kwargs) 
    nx, = x.shape
    nz, = z.shape
    width = 0.75
    height = 0.7
    xs = 0.12
    ys = 0.9 - height
    fig = plt.figure(figsize=[10,4])
    ax1 = fig.add_axes([xs, ys, width, height])
    kwargs_plot = {"xstep":1, "zstep":1, "vmin":-0.01, "vmax":0.01}
    xstep = kwargs_plot["xstep"]
    zstep = kwargs_plot["zstep"]
    data_new = np.zeros((nz, nx))
    # data_new[:, 0:nx-1] = data[:, 1:nx] - data[:, 0:nx-1]
    data_new[0:nz-1, :] = data[1:nz, :] - data[0:nz-1, :]
    ng = 5
    kernel = np.ones((ng,ng)) / float(ng*ng)
    data_new = signal.convolve2d(data_new, kernel)
    p1, cbar1 = plot_2d_contour(x, z, data_new, ax1, fig, **kwargs_plot)
    p1.set_cmap(plt.cm.get_cmap('seismic'))
    # p1.set_cmap(cmaps.inferno)
    ax1.contour(x[0:nx:xstep], z[0:nz:zstep], Ay[0:nz:zstep, 0:nx:xstep], 
            colors='black', linewidths=0.5)
    ax1.set_ylabel(r'$z/d_i$', fontdict=font, fontsize=24)
    ax1.set_xlabel(r'$x/d_i$', fontdict=font, fontsize=24)
    ax1.tick_params(labelsize=24)
    cbar1.ax.set_ylabel(r'$j_y$', fontdict=font, fontsize=24)
    cbar1.set_ticks(np.arange(-0.4, 0.5, 0.2))
    cbar1.ax.tick_params(labelsize=24)
    
    t_wci = current_time*pic_info.dt_fields
    title = r'$t = ' + "{:10.1f}".format(t_wci) + '/\Omega_{ci}$'
    ax1.set_title(title, fontdict=font, fontsize=24)

    plt.show()


def plot_jpara_perp(pic_info, species, current_time):
    """Plot the energy conversion from parallel and perpendicular direction.

    Args:
        pic_info: namedtuple for the PIC simulation information.
        species: 'e' for electrons, 'i' for ions.
        current_time: current time frame.
    """
    print(current_time)
    kwargs = {"current_time":current_time, "xl":0, "xr":200, "zb":-20, "zt":20}
    x, z, data = read_2d_fields(pic_info, "../../data1/jqnvperp_dote00_e.gda", **kwargs) 
    x, z, Ay = read_2d_fields(pic_info, "../../data/Ay.gda", **kwargs) 
    nx, = x.shape
    nz, = z.shape
    width = 0.75
    height = 0.7
    xs = 0.12
    ys = 0.9 - height
    fig = plt.figure(figsize=[10,4])
    ax1 = fig.add_axes([xs, ys, width, height])
    dmax = -0.0005
    kwargs_plot = {"xstep":1, "zstep":1, "vmin":-dmax, "vmax":dmax}
    xstep = kwargs_plot["xstep"]
    zstep = kwargs_plot["zstep"]
    data_new = np.zeros((nz, nx))
    ng = 5
    kernel = np.ones((ng,ng)) / float(ng*ng)
    data_new = signal.convolve2d(data, kernel)
    p1, cbar1 = plot_2d_contour(x, z, data_new, ax1, fig, **kwargs_plot)
    p1.set_cmap(plt.cm.get_cmap('seismic'))
    # p1.set_cmap(cmaps.inferno)
    ax1.contour(x[0:nx:xstep], z[0:nz:zstep], Ay[0:nz:zstep, 0:nx:xstep], 
            colors='black', linewidths=0.5)
    ax1.set_ylabel(r'$z/d_i$', fontdict=font, fontsize=24)
    ax1.set_xlabel(r'$x/d_i$', fontdict=font, fontsize=24)
    ax1.tick_params(labelsize=24)
    # cbar1.ax.set_ylabel(r'$j_y$', fontdict=font, fontsize=24)
    # cbar1.set_ticks(np.arange(-0.4, 0.5, 0.2))
    cbar1.ax.tick_params(labelsize=24)
    
    t_wci = current_time*pic_info.dt_fields
    title = r'$t = ' + "{:10.1f}".format(t_wci) + '/\Omega_{ci}$'
    ax1.set_title(title, fontdict=font, fontsize=24)

    plt.show()


def plot_ux(pic_info, species, current_time):
    """Plot the in-plane bulk velocity field.

    Args:
        pic_info: namedtuple for the PIC simulation information.
        species: 'e' for electrons, 'i' for ions.
        current_time: current time frame.
    """
    print(current_time)
    kwargs = {"current_time":current_time, "xl":0, "xr":200, "zb":-50, "zt":50}
    fname = "../../data/vex.gda"
    if not os.path.isfile(fname):
        fname = "../../data/uex.gda"
    x, z, uex = read_2d_fields(pic_info, fname, **kwargs) 
    x, z, ne = read_2d_fields(pic_info, "../../data/ne.gda", **kwargs) 
    fname = "../../data/vix.gda"
    if not os.path.isfile(fname):
        fname = "../../data/uix.gda"
    x, z, uix = read_2d_fields(pic_info, fname, **kwargs) 
    x, z, ni = read_2d_fields(pic_info, "../../data/ni.gda", **kwargs) 
    x, z, Ay = read_2d_fields(pic_info, "../../data/Ay.gda", **kwargs) 
    wpe_wce = pic_info.dtwce / pic_info.dtwpe
    va = wpe_wce / math.sqrt(pic_info.mime)  # Alfven speed of inflow region
    ux = (uex*ne + uix*ni*pic_info.mime) / (ne + ni*pic_info.mime)
    ux /= va
    nx, = x.shape
    nz, = z.shape
    width = 0.79
    height = 0.37
    xs = 0.13
    ys = 0.92 - height
    gap = 0.05
    # width = 0.75
    # height = 0.4
    # xs = 0.15
    # ys = 0.92 - height
    fig = plt.figure(figsize=[7,5])
    ax1 = fig.add_axes([xs, ys, width, height])
    kwargs_plot = {"xstep":2, "zstep":2, "vmin":-1.0, "vmax":1.0}
    xstep = kwargs_plot["xstep"]
    zstep = kwargs_plot["zstep"]
    p1, cbar1 = plot_2d_contour(x, z, ux, ax1, fig, **kwargs_plot)
    p1.set_cmap(plt.cm.get_cmap('seismic'))
    # p1.set_cmap(cmaps.inferno)
    ax1.contour(x[0:nx:xstep], z[0:nz:zstep], Ay[0:nz:zstep, 0:nx:xstep], 
            colors='black', linewidths=0.5)
    ax1.set_ylabel(r'$z/d_i$', fontdict=font, fontsize=20)
    ax1.tick_params(axis='x', labelbottom='off')
    ax1.tick_params(labelsize=16)
    cbar1.set_ticks(np.arange(-0.8, 1.0, 0.4))
    cbar1.ax.tick_params(labelsize=16)
    ax1.text(0.02, 0.8, r'$u_x/V_A$', color='k', fontsize=20, 
            bbox=dict(facecolor='none', alpha=1.0, edgecolor='none', pad=10.0),
            horizontalalignment='left', verticalalignment='center',
            transform = ax1.transAxes)
    ax1.plot([np.min(x), np.max(x)], [0, 0], linestyle='--', color='k', linewidth=2)
    
    t_wci = current_time*pic_info.dt_fields
    title = r'$t = ' + "{:10.1f}".format(t_wci) + '/\Omega_{ci}$'
    ax1.set_title(title, fontdict=font, fontsize=20)

    gap = 0.06
    ys0 = 0.15
    height0 = ys - gap - ys0
    w1, h1 = fig.get_size_inches()
    width0 = width * 0.98 - 0.05 / w1
    ax2 = fig.add_axes([xs, ys0, width0, height0])
    ax2.plot(x, ux[nz/2, :], color='k', linewidth=1)
    ax2.plot([np.min(x), np.max(x)], [0, 0], linestyle='--', color='k')
    ax2.set_xlabel(r'$x/d_i$', fontdict=font, fontsize=20)
    ax2.set_ylabel(r'$u_x/V_A$', fontdict=font, fontsize=20)
    ax2.tick_params(labelsize=16)
    ax2.set_ylim([-1, 1])

    if not os.path.isdir('../img/'):
        os.makedirs('../img/')
    dir = '../img/velocity/'
    if not os.path.isdir(dir):
        os.makedirs(dir)
    fname = dir + 'vx_' + str(current_time) + '.eps'
    fig.savefig(fname)

    plt.show()
    # plt.close()

def plot_uy(pic_info, current_time):
    """Plot the out-of-plane bulk velocity field.

    Args:
        pic_info: namedtuple for the PIC simulation information.
        current_time: current time frame.
    """
    print(current_time)
    kwargs = {"current_time":current_time, "xl":0, "xr":200, "zb":-50, "zt":50}
    fname = "../../data/vey.gda"
    if not os.path.isfile(fname):
        fname = "../../data/uey.gda"
    x, z, uey = read_2d_fields(pic_info, fname, **kwargs) 
    fname = "../../data/viy.gda"
    if not os.path.isfile(fname):
        fname = "../../data/uiy.gda"
    x, z, uiy = read_2d_fields(pic_info, fname, **kwargs) 
    x, z, Ay = read_2d_fields(pic_info, "../../data/Ay.gda", **kwargs) 
    wpe_wce = pic_info.dtwce / pic_info.dtwpe
    va = wpe_wce / math.sqrt(pic_info.mime)  # Alfven speed of inflow region
    uey /= va
    uiy /= va
    nx, = x.shape
    nz, = z.shape
    width = 0.79
    height = 0.37
    xs = 0.13
    ys = 0.92 - height
    gap = 0.05
    fig = plt.figure(figsize=[7,5])
    ax1 = fig.add_axes([xs, ys, width, height])
    kwargs_plot = {"xstep":2, "zstep":2, "vmin":-0.5, "vmax":0.5}
    xstep = kwargs_plot["xstep"]
    zstep = kwargs_plot["zstep"]
    p1, cbar1 = plot_2d_contour(x, z, uey, ax1, fig, **kwargs_plot)
    p1.set_cmap(plt.cm.get_cmap('seismic'))
    # p1.set_cmap(cmaps.inferno)
    ax1.contour(x[0:nx:xstep], z[0:nz:zstep], Ay[0:nz:zstep, 0:nx:xstep], 
            colors='black', linewidths=0.5)
    ax1.set_ylabel(r'$z/d_i$', fontdict=font, fontsize=20)
    ax1.tick_params(axis='x', labelbottom='off')
    ax1.tick_params(labelsize=16)
    cbar1.set_ticks(np.arange(-0.4, 0.5, 0.2))
    cbar1.ax.tick_params(labelsize=16)
    ax1.text(0.02, 0.8, r'$u_{ey}/V_A$', color='k', fontsize=20, 
            bbox=dict(facecolor='none', alpha=1.0, edgecolor='none', pad=10.0),
            horizontalalignment='left', verticalalignment='center',
            transform = ax1.transAxes)

    ys -= height + gap
    ax2 = fig.add_axes([xs, ys, width, height])
    kwargs_plot = {"xstep":1, "zstep":1, "vmin":-0.5, "vmax":0.5}
    xstep = kwargs_plot["xstep"]
    zstep = kwargs_plot["zstep"]
    p2, cbar2 = plot_2d_contour(x, z, uiy, ax2, fig, **kwargs_plot)
    p2.set_cmap(plt.cm.get_cmap('seismic'))
    # p1.set_cmap(cmaps.inferno)
    ax2.contour(x[0:nx:xstep], z[0:nz:zstep], Ay[0:nz:zstep, 0:nx:xstep], 
            colors='black', linewidths=0.5)
    ax2.set_xlabel(r'$x/d_i$', fontdict=font, fontsize=20)
    ax2.set_ylabel(r'$z/d_i$', fontdict=font, fontsize=20)
    ax2.tick_params(labelsize=16)
    cbar2.set_ticks(np.arange(-0.4, 0.5, 0.2))
    cbar2.ax.tick_params(labelsize=16)
    ax2.text(0.02, 0.8, r'$u_{iy}/V_A$', color='k', fontsize=20,
            bbox=dict(facecolor='none', alpha=1.0, edgecolor='none', pad=10.0),
            horizontalalignment='left', verticalalignment='center',
            transform = ax2.transAxes)
    
    t_wci = current_time*pic_info.dt_fields
    title = r'$t = ' + "{:10.1f}".format(t_wci) + '/\Omega_{ci}$'
    ax1.set_title(title, fontdict=font, fontsize=20)

    if not os.path.isdir('../img/'):
        os.makedirs('../img/')
    dir = '../img/velocity/'
    if not os.path.isdir(dir):
        os.makedirs(dir)
    fname = dir + 'vy_' + str(current_time) + '.eps'
    fig.savefig(fname)

    plt.show()
    # plt.close()


if __name__ == "__main__":
    # pic_info = pic_information.get_pic_info('../../')
    # ntp = pic_info.ntp
    # plot_beta_rho(pic_info)
    # plot_jdote_2d(pic_info)
<<<<<<< HEAD
    # plot_anistropy(pic_info, 'e')
    plot_phi_parallel(29, pic_info)
=======
    # plot_anisotropy(pic_info, 80)
    # plot_phi_parallel(pic_info)
>>>>>>> 3fdbb1c9
    # maps = sorted(m for m in plt.cm.datad if not m.endswith("_r"))
    # nmaps = len(maps) + 1
    # print nmaps
    # for i in range(200):
    #     # plot_number_density(pic_info, 'e', i)
    #     # plot_jy(pic_info, 'e', i)
    #     # plot_Ey(pic_info, 'e', i)
    #     plot_anisotropy(pic_info, i)
    # plot_number_density(pic_info, 'e', 40)
    # plot_jy(pic_info, 'e', 120)
<<<<<<< HEAD
    # plot_ux(pic_info, 'e', 40)
=======
    # for i in range(90, 170, 10):
    #     plot_absB_jy(pic_info, 'e', i)
    # plot_by(pic_info)
    plot_by_multi()
    # plot_ux(pic_info, 'e', 160)
    # plot_uy(pic_info, 160)
>>>>>>> 3fdbb1c9
    # plot_diff_fields(pic_info, 'e', 120)
    # plot_jpara_perp(pic_info, 'e', 120)
    # plot_Ey(pic_info, 'e', 40)
    # plot_jy_Ey(pic_info, 'e', 40)
    # for i in range(pic_info.ntf):
    #     plot_Ey(pic_info, 'e', i)

    # for i in range(pic_info.ntf):
    #     plot_jy_Ey(pic_info, 'e', i)
    # plot_jpolar_dote(pic_info, 'e', 30)
    # plot_epara(pic_info, 'e', 35)
    # plot_anisotropy_multi('e')<|MERGE_RESOLUTION|>--- conflicted
+++ resolved
@@ -772,11 +772,7 @@
         ct: current time frame.
         pic_info: namedtuple for the PIC simulation information.
     """
-<<<<<<< HEAD
     kwargs = {"current_time":ct, "xl":0, "xr":200, "zb":-20, "zt":20}
-=======
-    kwargs = {"current_time":20, "xl":0, "xr":200, "zb":-50, "zt":50}
->>>>>>> 3fdbb1c9
     x, z, phi_para = read_2d_fields(pic_info, 
             "../../data1/phi_para.gda", **kwargs) 
     x, z, Ay = read_2d_fields(pic_info, "../../data/Ay.gda", **kwargs) 
@@ -1329,13 +1325,8 @@
     # ntp = pic_info.ntp
     # plot_beta_rho(pic_info)
     # plot_jdote_2d(pic_info)
-<<<<<<< HEAD
     # plot_anistropy(pic_info, 'e')
     plot_phi_parallel(29, pic_info)
-=======
-    # plot_anisotropy(pic_info, 80)
-    # plot_phi_parallel(pic_info)
->>>>>>> 3fdbb1c9
     # maps = sorted(m for m in plt.cm.datad if not m.endswith("_r"))
     # nmaps = len(maps) + 1
     # print nmaps
@@ -1346,16 +1337,12 @@
     #     plot_anisotropy(pic_info, i)
     # plot_number_density(pic_info, 'e', 40)
     # plot_jy(pic_info, 'e', 120)
-<<<<<<< HEAD
-    # plot_ux(pic_info, 'e', 40)
-=======
     # for i in range(90, 170, 10):
     #     plot_absB_jy(pic_info, 'e', i)
     # plot_by(pic_info)
     plot_by_multi()
     # plot_ux(pic_info, 'e', 160)
     # plot_uy(pic_info, 160)
->>>>>>> 3fdbb1c9
     # plot_diff_fields(pic_info, 'e', 120)
     # plot_jpara_perp(pic_info, 'e', 120)
     # plot_Ey(pic_info, 'e', 40)

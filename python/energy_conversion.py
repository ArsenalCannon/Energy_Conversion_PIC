"""
Analysis procedures for energy conversion.
"""
import matplotlib as mpl
import matplotlib.pyplot as plt
from mpl_toolkits.mplot3d import Axes3D
from matplotlib.ticker import MaxNLocator
from matplotlib.colors import LogNorm
from mpl_toolkits.axes_grid1 import make_axes_locatable
import numpy as np
import math
import os.path
import struct
import collections
import pic_information

mpl.rc('text', usetex=True)
mpl.rcParams['text.latex.preamble'] = [r"\usepackage{amsmath}"]

font = {'family' : 'serif',
        #'color'  : 'darkred',
        'color'  : 'black',
        'weight' : 'normal',
        'size'   : 24,
        }

def plot_energy_evolution(pic_info):
    """Plot energy time evolution.

    Plot time evolution of magnetic, electric, electron and ion kinetic
    energies. 
    """
    tenergy = pic_info.tenergy
    ene_electric = pic_info.ene_electric
    ene_magnetic = pic_info.ene_magnetic
    kene_e = pic_info.kene_e
    kene_i = pic_info.kene_i
    ene_bx = pic_info.ene_bx
    ene_by = pic_info.ene_by
    ene_bz = pic_info.ene_bz

    enorm = ene_bx[0]

    fig = plt.figure(figsize=[3.5,2.5])
    ax = fig.add_axes([0.22, 0.22, 0.75, 0.73])
    p1, = ax.plot(tenergy, ene_bx/enorm, linewidth=2, 
            label=r'$B_x^2(t)$', color='b')
    p2, = ax.plot(tenergy, kene_i/enorm, linewidth=2, 
            color='g', label=r'$\Delta K_i$')
    p3, = ax.plot(tenergy, kene_e/enorm, linewidth=2, 
            color='r', label=r'$\Delta K_e$')
    p4, = ax.plot(tenergy, 100*ene_electric/enorm, linewidth=2, 
            color='m', label='$100E^2$')
    ax.set_xlim([0, 50])
    ax.set_ylim([0, 1.05])

    ax.set_xlabel(r'$t\Omega_{ci}$', fontdict=font, fontsize=20)
    ax.set_ylabel(r'Energy/$\varepsilon_{bx}(0)$', fontdict=font, fontsize=20)

    ax.text(500, 0.85, r'$\varepsilon_{bx}(t)$', color='blue', fontsize=24)
    ax.text(500, 0.65, r'$100\varepsilon_e$', color='m', fontsize=24)
    ax.text(900, 0.85, r'$K_e$', color='red', fontsize=24)
    ax.text(900, 0.65, r'$K_i$', color='green', fontsize=24)
   
    plt.tick_params(labelsize=16)
    #plt.savefig('pic_ene.eps')

    print 'The final fraction of ebx: ', ene_bx[-1]/enorm
    print 'The ratio of energy gain to the initial ebx: ', \
            (kene_e[-1]-kene_e[0])/enorm, (kene_i[-1]-kene_i[0])/enorm 
    print 'The ratio of the initial kene_e and kene_i to the initial ebx: ',\
            kene_e[0]/enorm, kene_i[0]/enorm
    print 'The ratio of the final kene_e and kene_i to the initial ebx: ',\
            kene_e[-1]/enorm, kene_i[-1]/enorm
    init_ene = pic_info.ene_electric[0] + pic_info.ene_magnetic[0] + \
               kene_e[0] + kene_i[0]
    final_ene = pic_info.ene_electric[-1] + pic_info.ene_magnetic[-1] + \
               kene_e[-1] + kene_i[-1]
    print 'Energy conservation: ', final_ene / init_ene
    plt.show()

def plot_particle_energy_gain():
    """Plot particle energy gain for cases with different beta.

    """
    # beta_e = 0.005
    pic_info = pic_information.get_pic_info(
            '../../mime25-beta00025-guide0-200-100-nppc200')
    tenergy1 = pic_info.tenergy
    kene_e1 = pic_info.kene_e
    kene_i1 = pic_info.kene_i

    # beta_e = 0.02
    pic_info = pic_information.get_pic_info(
            '../../mime25-beta001-guide0-200-100-nppc400')
    tenergy2 = pic_info.tenergy
    kene_e2 = pic_info.kene_e
    kene_i2 = pic_info.kene_i

    # beta_e = 0.06
    pic_info = pic_information.get_pic_info(
            '../../mime25-beta003-guide0-200-100-nppc200')
    tenergy3 = pic_info.tenergy
    kene_e3 = pic_info.kene_e
    kene_i3 = pic_info.kene_i

    # beta_e = 0.2
    pic_info = pic_information.get_pic_info(
            '../../mime25-beta01-guide0-200-100-nppc200')
    tenergy4 = pic_info.tenergy
    kene_e4 = pic_info.kene_e
    kene_i4 = pic_info.kene_i

    # Estimate the energy gain for beta_e = 0.0072 using beta_e = 0.005
    kene_e12 = kene_e1[0] + (kene_e1-kene_e1[0])*0.005/0.0072
    kene_i12 = kene_i1[0] + (kene_i1-kene_i1[0])*0.005/0.0072

    print 'The ratio of electron energy gain to its initial energy: '
    print '    beta_e = 0.0072, 0.02, 0.06, 0.2: ', \
            (kene_e12[-1]-kene_e12[0])/kene_e12[0], \
            (kene_e2[-1]-kene_e2[0])/kene_e2[0], \
            (kene_e3[-1]-kene_e3[0])/kene_e3[0], \
            (kene_e4[-1]-kene_e4[0])/kene_e4[0]
    # Electrons
    fig = plt.figure(figsize=[3.5,2.5])
    ax = fig.add_axes([0.22, 0.22, 0.75, 0.73])
    ax.plot(tenergy1, (kene_e12-kene_e12[0])/kene_e12[0], 'b', linewidth=2)
    ax.plot(tenergy2, (kene_e2-kene_e2[0])/kene_e2[0], 'r', linewidth=2)
    ax.plot(tenergy3, (kene_e3-kene_e3[0])/kene_e3[0], 'orange', linewidth=2)
    ax.plot(tenergy4, (kene_e4-kene_e4[0])/kene_e4[0], 'g', linewidth=2)
    ax.set_xlim([0, 1190])
    #ax.set_ylim([0, 1.05])

    #plt.title('Energy spectrum', fontdict=font)
    ax.set_xlabel(r'$t\Omega_{ci}$', fontdict=font, fontsize=20)
    ax.set_ylabel(r'$\Delta K_e/K_e(0)$', fontdict=font, fontsize=20)
    plt.tick_params(labelsize=16)
   
    ax.text(680, 8.8, r'$\beta_e=0.007$', color='blue', 
            rotation=5, fontsize=16)
    ax.text(680, 5, r'$\beta_e=0.02$', color='red', 
            rotation=4, fontsize=16)
    ax.text(680, 2.1, r'$\beta_e=0.06$', color='orange', 
            rotation=0, fontsize=16)
    ax.text(680, -1.5, r'$\beta_e=0.2$', color='green', 
            rotation=0, fontsize=16)
    # Ions
    fig = plt.figure(figsize=[3.5,2.5])
    ax = fig.add_axes([0.22, 0.22, 0.75, 0.73])
    ax.plot(tenergy1, (kene_i12-kene_i12[0])/kene_i12[0], 'b', linewidth=2)
    ax.plot(tenergy2, (kene_i2-kene_i2[0])/kene_i2[0], 'r', linewidth=2)
    ax.plot(tenergy3, (kene_i3-kene_i3[0])/kene_i3[0], 'orange', linewidth=2)
    ax.plot(tenergy4, (kene_i4-kene_i4[0])/kene_i4[0], 'g', linewidth=2)
    ax.set_xlim([0, 1190])
    ax.set_ylim([-5, 30])

    #plt.title('Energy spectrum', fontdict=font)
    ax.set_xlabel(r'$t\Omega_{ci}$', fontdict=font, fontsize=20)
    ax.set_ylabel(r'$\Delta K_i/K_i(0)$', fontdict=font, fontsize=20)
    plt.tick_params(labelsize=16)
   
    ax.text(680, 22, r'$\beta_e=0.007$', color='blue', 
            rotation=0, fontsize=16)
    ax.text(680, 9, r'$\beta_e=0.02$', color='red', 
            rotation=0, fontsize=16)
    ax.text(680, 3, r'$\beta_e=0.06$', color='orange', 
            rotation=0, fontsize=16)
    ax.text(680, -4, r'$\beta_e=0.2$', color='green', 
            rotation=0, fontsize=16)
    plt.show()

def read_jdote_data(species):
    """Read j.E data.

    Args:
        species: particle species. 'e' for electron, 'h' for ion.
    """
    pic_info = pic_information.get_pic_info('../../')
    ntf = pic_info.ntf
    dt_fields = pic_info.dt_fields
    dtf_wpe = dt_fields * pic_info.dtwpe / pic_info.dtwci
    fname = "../data/jdote00_" + species + ".gda"
    fh = open(fname, 'r')
    data = fh.read()
    fh.close()
    ntypes = 15 # different kind of data.
    jdote_data = np.zeros((ntf, ntypes))
    index_start = 0
    index_end = 4
    for current_time in range(ntf):
        for i in range(ntypes):
            jdote_data[current_time, i], = \
                    struct.unpack('f', data[index_start:index_end])
            index_start = index_end
            index_end += 4
    jcpara_dote = jdote_data[:, 0]
    jcperp_dote = jdote_data[:, 1]
    jmag_dote   = jdote_data[:, 2]
    jgrad_dote  = jdote_data[:, 3]
    jdiagm_dote = jdote_data[:, 4]
    jpolar_dote = jdote_data[:, 5]
    jexb_dote   = jdote_data[:, 6]
    jpara_dote  = jdote_data[:, 7]
    jperp_dote  = jdote_data[:, 8]
    jperp1_dote = jdote_data[:, 9]
    jperp2_dote = jdote_data[:, 10]
    jqnupara_dote = jdote_data[:, 11]
    jqnuperp_dote = jdote_data[:, 12]
    jagy_dote     = jdote_data[:, 14]
    jtot_dote     = jdote_data[:, 13]
    jcpara_dote_int = cumulate_with_time(jcpara_dote, dtf_wpe, ntf)
    jcperp_dote_int = cumulate_with_time(jcperp_dote, dtf_wpe, ntf)
    jmag_dote_int   = cumulate_with_time(jmag_dote, dtf_wpe, ntf)
    jgrad_dote_int  = cumulate_with_time(jgrad_dote, dtf_wpe, ntf)
    jdiagm_dote_int = cumulate_with_time(jdiagm_dote, dtf_wpe, ntf)
    jpolar_dote_int = cumulate_with_time(jpolar_dote, dtf_wpe, ntf)
    jexb_dote_int   = cumulate_with_time(jexb_dote, dtf_wpe, ntf)
    jpara_dote_int  = cumulate_with_time(jpara_dote, dtf_wpe, ntf)
    jperp_dote_int  = cumulate_with_time(jperp_dote, dtf_wpe, ntf)
    jperp1_dote_int = cumulate_with_time(jperp1_dote, dtf_wpe, ntf)
    jperp2_dote_int = cumulate_with_time(jperp2_dote, dtf_wpe, ntf)
    jqnupara_dote_int = cumulate_with_time(jqnupara_dote, dtf_wpe, ntf)
    jqnuperp_dote_int = cumulate_with_time(jqnuperp_dote, dtf_wpe, ntf)
    jagy_dote_int     = cumulate_with_time(jagy_dote, dtf_wpe, ntf)
    jtot_dote_int     = cumulate_with_time(jtot_dote, dtf_wpe, ntf)
    jdote_collection = collections.namedtuple('jdote_collection',
            ['jcpara_dote', 'jcperp_dote', 'jmag_dote', 'jgrad_dote',
                'jdiagm_dote', 'jpolar_dote', 'jexb_dote', 'jpara_dote',
                'jperp_dote', 'jperp1_dote', 'jperp2_dote', 'jqnupara_dote',
                'jqnuperp_dote', 'jagy_dote', 'jtot_dote',
                'jcpara_dote_int', 'jcperp_dote_int', 'jmag_dote_int',
                'jgrad_dote_int', 'jdiagm_dote_int', 'jpolar_dote_int',
                'jexb_dote_int', 'jpara_dote_int', 'jperp_dote_int',
                'jperp1_dote_int', 'jperp2_dote_int', 'jqnupara_dote_int',
                'jqnuperp_dote_int', 'jagy_dote_int', 'jtot_dote_int',])
    jdote = jdote_collection(jcpara_dote, jcperp_dote, jmag_dote, jgrad_dote,
            jdiagm_dote, jpolar_dote, jexb_dote, jpara_dote, jperp_dote,
            jperp1_dote, jperp2_dote, jqnupara_dote, jqnuperp_dote,
            jagy_dote, jtot_dote, 
            jcpara_dote_int, jcperp_dote_int, jmag_dote_int, jgrad_dote_int,
            jdiagm_dote_int, jpolar_dote_int, jexb_dote_int, jpara_dote_int, 
            jperp_dote_int, jperp1_dote_int, jperp2_dote_int, 
            jqnupara_dote_int, jqnuperp_dote_int, jagy_dote_int, jtot_dote_int)
    return jdote

def cumulate_with_time(f, dt, ntf):
    """
    Args:
        f: the time evolution of one field.
        dt: the time step.
        ntf: number of time frames for fields.
    """
    f_cumulative = np.zeros(ntf) # originally 0
    for i in range(1,ntf):
        f_cumulative[i] = f_cumulative[i-1] + 0.5*(f[i]+f[i-1])*dt
    return f_cumulative

def plot_jdotes_evolution(species):
    """
    Plot the time evolution of the energy conversion due to different currents.

    Args:
        species: particle species. 'e' for electron, 'h' for ion.
    """
    jdote = read_jdote_data(species)
    pic_info = pic_information.get_pic_info('../../')
#    jdote_tot_drifts = jdote.jcpara_dote + jdote.jgrad_dote + \
#            jdote.jmag_dote + jdote.jpolar_dote + \
#            jdote.jagy_dote + jdote.jqnupara_dote
#    jdote_tot_drifts_int = jdote.jcpara_dote_int + jdote.jgrad_dote_int + \
#            jdote.jmag_dote_int + jdote.jpolar_dote_int + \
#            jdote.jagy_dote_int + jdote.jqnupara_dote_int
#    jdote_tot_drifts = jdote.jcpara_dote + jdote.jgrad_dote + \
#            jdote.jmag_dote + jdote.jpolar_dote + jdote.jqnupara_dote
#    jdote_tot_drifts_int = jdote.jcpara_dote_int + jdote.jgrad_dote_int + \
#            jdote.jmag_dote_int + jdote.jpolar_dote_int + \
#            jdote.jqnupara_dote_int
    jdote_tot_drifts = jdote.jcpara_dote + jdote.jgrad_dote + \
            jdote.jmag_dote + jdote.jpolar_dote
    jdote_tot_drifts_int = jdote.jcpara_dote_int + jdote.jgrad_dote_int + \
            jdote.jmag_dote_int + jdote.jpolar_dote_int
    if species == 'e':
        dkene = pic_info.dkene_e
        kene = pic_info.kene_e
        kename = '$\Delta K_e$'
    else:
        dkene = pic_info.dkene_i
        kene = pic_info.kene_i
        kename = '$\Delta K_i$'

    tfields = pic_info.tfields
    tenergy = pic_info.tenergy
    #fig, axes = plt.subplots(2, sharex=True, sharey=False)
    fig = plt.figure(figsize=[7, 4])
   
    width = 0.82
    height = 0.4
    xs = 0.14
    ys = 0.15
    #mpl.rc('text', usetex=False)
    ax1 = fig.add_axes([xs, ys+height, width, height])
    ax1.plot(tfields, jdote.jcpara_dote, lw=2, color='b', 
            label=r'$\mathbf{j}_c\cdot\mathbf{E}$')
    ax1.plot(tfields, jdote.jgrad_dote, lw=2, color='g',
            label=r'$\mathbf{j}_g\cdot\mathbf{E}$')
    ax1.plot(tfields, jdote.jmag_dote, lw=2, color='r',
            label=r'$\mathbf{j}_m\cdot\mathbf{E}$')
    #axes[0].plot(tf, jpolar_dote, lw=2, label=r'$\mathbf{j}_p\cdot\mathbf{E}$')
    #ax1.plot(tf, jqnupara_dote, lw=2, 
    #        label=r'$\mathbf{j}_\parallel\cdot\mathbf{E}$')
    ax1.plot(tfields, jdote_tot_drifts, lw=2, color='m', 
            label=r'$\mathbf{j}\cdot\mathbf{E}$')
    ax1.plot(tenergy, dkene, lw=2, color='k', label=kename)
    ax1.plot([np.min(tenergy), np.max(tenergy)], [0,0], 'k--')
    ax1.set_ylabel(r'$d\varepsilon_c/dt$', fontdict=font, fontsize=20)
    ax1.tick_params(reset=True, labelsize=16)
    ax1.tick_params(axis='x', labelbottom='off')
    #start, end = ax1.get_ylim()
    #ax1.yaxis.set_ticks(np.arange(start+0.1, end, 0.2))
    ax1.set_xlim([0, 800])

    enorm = pic_info.ene_bx[0]
    ax2 = fig.add_axes([xs, ys, width, height])
    ax2.plot(tfields, jdote.jcpara_dote_int/enorm, lw=2, color='b')
    ax2.plot(tfields, jdote.jgrad_dote_int/enorm, lw=2, color='g')
    ax2.plot(tfields, jdote.jmag_dote_int/enorm, lw=2, color='r')
    #ax2.plot(tf, jqnupara_dote_int, lw=2)
    ax2.plot(tfields, jdote_tot_drifts_int/enorm, lw=2, color='m')
    ax2.plot(tenergy, (kene-kene[0])/enorm, color='k', lw=2)
    ax2.plot([np.min(tenergy), np.max(tenergy)], [0,0], 'k--')

    ax2.set_xlabel(r'$t\Omega_{ci}$', fontdict=font, fontsize=20)
    ax2.set_ylabel(r'$\varepsilon_c$', fontdict=font, fontsize=20)
    ax2.tick_params(labelsize=16)
    ax2.set_xlim([0, 800])
    start, end = ax2.get_ylim()
    ax2.yaxis.set_ticks(np.arange(start+0.05, end, 0.1))

    #ax1.legend(loc=1, prop={'size':16}, ncol=2,
    #        shadow=True, fancybox=True)

    ax1.text(0.6, 0.85, r'$\mathbf{j}_g\cdot\mathbf{E}$', color='g', fontsize=20,
            horizontalalignment='left', verticalalignment='center',
            transform = ax1.transAxes)
    ax1.text(0.8, 0.85, r'$\mathbf{j}_m\cdot\mathbf{E}$', color='r', fontsize=20,
            horizontalalignment='left', verticalalignment='center',
            transform = ax1.transAxes)
    ax1.text(0.8, 0.6, r'$\mathbf{j}_c\cdot\mathbf{E}$', color='b', fontsize=20,
            horizontalalignment='left', verticalalignment='center',
            transform = ax1.transAxes)
    ax1.text(0.6, 0.1, r'$dK_e/dt$', color='k', fontsize=20,
            horizontalalignment='left', verticalalignment='center',
            transform = ax1.transAxes)
    ax1.text(0.8, 0.1, r"$\mathbf{j}_\perp\cdot\mathbf{E}$", color='m',
            fontsize=20, horizontalalignment='left', verticalalignment='center',
            transform = ax1.transAxes)

    td = 100
    print 'The fraction of perpendicular heating (model): ', \
            jdote_tot_drifts_int[td]/(kene[td]-kene[0])
    print 'The fraction of perpendicular heating (simulation): ', \
            jdote.jqnuperp_dote_int[-1]/(kene[-1]-kene[0])

    #plt.tight_layout()
    #fname = 'jdrifts_dote_' + species + '.eps'
    #fig.savefig(fname)
    plt.show()

def plot_jpara_perp_dote():
    """Plot the parallel and perpendicular heating using the simulation data.

    """
    jdote = read_jdote_data('e')
    pic_info = pic_information.get_pic_info('../../')

    tfields = pic_info.tfields
    tenergy = pic_info.tenergy
    jtot_dote = jdote.jqnupara_dote + jdote.jqnuperp_dote
    jtot_dote_int = jdote.jqnupara_dote_int + jdote.jqnuperp_dote_int
    dkene = pic_info.dkene_e
    kene = pic_info.kene_e
    kename = '$\Delta K_e$'

    #fig, axes = plt.subplots(2, sharex=True, sharey=False)
    fig = plt.figure(figsize=[7, 5])
   
    width = 0.84
    height = 0.4
    xs = 0.13
    ys = 0.97-height
    #mpl.rc('text', usetex=False)
    ax1 = fig.add_axes([xs, ys, width, height])
    ax1.plot(tfields, jdote.jqnupara_dote, lw=2, color='b', 
            label=r'$\mathbf{j}_{e\parallel}\cdot\mathbf{E}$')
    ax1.plot(tfields, jdote.jqnuperp_dote, lw=2, color='g',
            label=r'$\mathbf{j}_{e\perp}\cdot\mathbf{E}$')
    ax1.plot(tfields, jtot_dote, lw=2, color='r',
            label=r'$\mathbf{j}\cdot\mathbf{E}$')
    ax1.plot(tenergy, dkene, lw=2, color='k', label=kename)
    ax1.plot([np.min(tenergy), np.max(tenergy)], [0,0], 'k--')
    ax1.set_ylabel(r'$d\varepsilon_c/dt$', fontdict=font, fontsize=24)
    ax1.tick_params(reset=True, labelsize=20)
    ax1.tick_params(axis='x', labelbottom='off')
    ax1.set_ylim([-2, 6])
    ax1.yaxis.set_ticks(np.arange(-1, 6, 1))
    ax1.set_xlim([0, 800])
    ax1.text(10, 5, r'$(e)$', color='black', fontsize=24,
            bbox=dict(facecolor='none', alpha=1.0, edgecolor='none', pad=10.0))
    ax1.text(200, -1.5, r'$\mathbf{j}_{\parallel}\cdot\mathbf{E}$',
            color='blue', fontsize=24)
    ax1.text(350, -1.5, r'$\mathbf{j}_{\perp}\cdot\mathbf{E}$',
            color='green', fontsize=24)
    ax1.text(500, -1.5, r'$(\mathbf{j}_{\parallel}+\mathbf{j}_\perp)\cdot\mathbf{E}$',
            color='red', fontsize=24)
    ax1.text(650, 4, r'$dK_e/dt$', color='black', fontsize=24)

    jdote = read_jdote_data('i')
    jtot_dote = jdote.jqnupara_dote + jdote.jqnuperp_dote
    jtot_dote_int = jdote.jqnupara_dote_int + jdote.jqnuperp_dote_int
    dkene = pic_info.dkene_i
    kene = pic_info.kene_i
    kename = '$\Delta K_i$'

    ys -= height + 0.03
    ax2 = fig.add_axes([xs, ys, width, height])
    ax2.plot(tfields, jdote.jqnupara_dote, lw=2, color='b', 
            label=r'$\mathbf{j}_{e\parallel}\cdot\mathbf{E}$')
    ax2.plot(tfields, jdote.jqnuperp_dote, lw=2, color='g',
            label=r'$\mathbf{j}_{e\perp}\cdot\mathbf{E}$')
    ax2.plot(tfields, jtot_dote, lw=2, color='r',
            label=r'$\mathbf{j}\cdot\mathbf{E}$')
    ax2.plot(tenergy, dkene, lw=2, color='k', label=kename)
    ax2.plot([np.min(tenergy), np.max(tenergy)], [0,0], 'k--')
    ax2.set_xlabel(r'$t\Omega_{ci}$', fontdict=font, fontsize=24)
    ax2.set_ylabel(r'$d\varepsilon_c/dt$', fontdict=font, fontsize=24)
    ax2.tick_params(reset=True, labelsize=20)
    ax2.set_ylim([-2, 10])
    ax2.yaxis.set_ticks(np.arange(-2, 11, 2))
    ax2.set_xlim([0, 800])
    ax2.text(650, 7, r'$dK_i/dt$', color='black', fontsize=24)
    ax2.text(10, 8, r'$(i)$', color='black', fontsize=24,
            bbox=dict(facecolor='none', alpha=1.0, edgecolor='none', pad=10.0))

    if not os.path.isdir('../img/'):
        os.makedirs('../img/')
    fig.savefig('../img/jpp_dote.eps')

    plt.show()


if __name__ == "__main__":
    pic_info = pic_information.get_pic_info('../../')
<<<<<<< HEAD
    # jdote = read_jdote_data('e')
    plot_energy_evolution(pic_info)
    #plot_particle_energy_gain()
    #plot_jdotes_evolution('i')
=======
    jdote = read_jdote_data('e')
    plot_energy_evolution(pic_info)
    # plot_particle_energy_gain()
    # plot_jdotes_evolution('e')
>>>>>>> 5a69350e
    # plot_jpara_perp_dote()<|MERGE_RESOLUTION|>--- conflicted
+++ resolved
@@ -51,7 +51,7 @@
             color='r', label=r'$\Delta K_e$')
     p4, = ax.plot(tenergy, 100*ene_electric/enorm, linewidth=2, 
             color='m', label='$100E^2$')
-    ax.set_xlim([0, 50])
+    ax.set_xlim([0, 1190])
     ax.set_ylim([0, 1.05])
 
     ax.set_xlabel(r'$t\Omega_{ci}$', fontdict=font, fontsize=20)
@@ -450,15 +450,8 @@
 
 if __name__ == "__main__":
     pic_info = pic_information.get_pic_info('../../')
-<<<<<<< HEAD
-    # jdote = read_jdote_data('e')
-    plot_energy_evolution(pic_info)
-    #plot_particle_energy_gain()
-    #plot_jdotes_evolution('i')
-=======
     jdote = read_jdote_data('e')
     plot_energy_evolution(pic_info)
     # plot_particle_energy_gain()
     # plot_jdotes_evolution('e')
->>>>>>> 5a69350e
     # plot_jpara_perp_dote()
"""
Analysis procedures for energy conversion.
"""
import matplotlib as mpl
import matplotlib.pyplot as plt
from mpl_toolkits.mplot3d import Axes3D
from matplotlib.ticker import MaxNLocator
from matplotlib.colors import LogNorm
from matplotlib import rc
from mpl_toolkits.axes_grid1 import make_axes_locatable
import numpy as np
import math
import os.path
import struct
import collections
import pic_information

rc('font', **{'family': 'serif', 'serif': ['Computer Modern']})
mpl.rc('text', usetex=True)
mpl.rcParams['text.latex.preamble'] = [r"\usepackage{amsmath}"]

font = {'family' : 'serif',
        #'color'  : 'darkred',
        'color'  : 'black',
        'weight' : 'normal',
        'size'   : 24,
        }

def plot_energy_evolution(pic_info):
    """Plot energy time evolution.

    Plot time evolution of magnetic, electric, electron and ion kinetic
    energies. 
    """
    tenergy = pic_info.tenergy
    ene_electric = pic_info.ene_electric
    ene_magnetic = pic_info.ene_magnetic
    kene_e = pic_info.kene_e
    kene_i = pic_info.kene_i
    ene_bx = pic_info.ene_bx
    ene_by = pic_info.ene_by
    ene_bz = pic_info.ene_bz

    enorm = ene_bx[0] + ene_by[0]

    fig = plt.figure(figsize=[3.5,2.5])
    ax = fig.add_axes([0.22, 0.22, 0.75, 0.73])
    p1, = ax.plot(tenergy, (ene_bx+ene_by)/enorm, linewidth=2, 
            label=r'$B_x^2(t)$', color='b')
    p2, = ax.plot(tenergy, kene_i/enorm, linewidth=2, 
            color='g', label=r'$\Delta K_i$')
    p3, = ax.plot(tenergy, kene_e/enorm, linewidth=2, 
            color='r', label=r'$\Delta K_e$')
    p4, = ax.plot(tenergy, ene_electric/enorm, linewidth=2, 
<<<<<<< HEAD
            color='m', label='$100E^2$')
=======
            color='m', label='$E^2$')
>>>>>>> a642852f
    # ax.set_xlim([0, 1190])
    # ax.set_ylim([0, 1.05])

    ax.set_xlabel(r'$t\Omega_{ci}$', fontdict=font, fontsize=20)
    ax.set_ylabel(r'Energy/$\varepsilon_{bx}(0)$', fontdict=font, fontsize=20)

    ax.text(500, 1.1, r'$\varepsilon_{bx}(t) + \varepsilon_{by}(t)$',
            color='blue', fontsize=24)
    ax.text(500, 0.65, r'$\varepsilon_e$', color='m', fontsize=24)
    ax.text(1300, 0.65, r'$K_e$', color='red', fontsize=24)
    ax.text(900, 0.65, r'$K_i$', color='green', fontsize=24)
   
    plt.tick_params(labelsize=16)
    #plt.savefig('pic_ene.eps')

    print 'The final fraction of ebx: ', ene_bx[-1]/enorm
    print 'The ratio of energy gain to the initial ebx: ', \
            (kene_e[-1]-kene_e[0])/enorm, (kene_i[-1]-kene_i[0])/enorm 
    print 'The ratio of the initial kene_e and kene_i to the initial ebx: ',\
            kene_e[0]/enorm, kene_i[0]/enorm
    print 'The ratio of the final kene_e and kene_i to the initial ebx: ',\
            kene_e[-1]/enorm, kene_i[-1]/enorm
    init_ene = pic_info.ene_electric[0] + pic_info.ene_magnetic[0] + \
               kene_e[0] + kene_i[0]
    final_ene = pic_info.ene_electric[-1] + pic_info.ene_magnetic[-1] + \
               kene_e[-1] + kene_i[-1]
    print 'Energy conservation: ', final_ene / init_ene
    plt.show()

def plot_particle_energy_gain():
    """Plot particle energy gain for cases with different beta.

    """
    # beta_e = 0.005
    pic_info = pic_information.get_pic_info(
            '../../mime25-beta00025-guide0-200-100-nppc200')
    tenergy1 = pic_info.tenergy
    kene_e1 = pic_info.kene_e
    kene_i1 = pic_info.kene_i

    # beta_e = 0.02
    pic_info = pic_information.get_pic_info(
            '../../mime25-beta001-guide0-200-100-nppc400')
    tenergy2 = pic_info.tenergy
    kene_e2 = pic_info.kene_e
    kene_i2 = pic_info.kene_i

    # beta_e = 0.06
    pic_info = pic_information.get_pic_info(
            '../../mime25-beta003-guide0-200-100-nppc200')
    tenergy3 = pic_info.tenergy
    kene_e3 = pic_info.kene_e
    kene_i3 = pic_info.kene_i

    # beta_e = 0.2
    pic_info = pic_information.get_pic_info(
            '../../mime25-beta01-guide0-200-100-nppc200')
    tenergy4 = pic_info.tenergy
    kene_e4 = pic_info.kene_e
    kene_i4 = pic_info.kene_i

    # Estimate the energy gain for beta_e = 0.0072 using beta_e = 0.005
    kene_e12 = kene_e1[0] + (kene_e1-kene_e1[0])*0.005/0.0072
    kene_i12 = kene_i1[0] + (kene_i1-kene_i1[0])*0.005/0.0072

    print 'The ratio of electron energy gain to its initial energy: '
    print '    beta_e = 0.0072, 0.02, 0.06, 0.2: ', \
            (kene_e12[-1]-kene_e12[0])/kene_e12[0], \
            (kene_e2[-1]-kene_e2[0])/kene_e2[0], \
            (kene_e3[-1]-kene_e3[0])/kene_e3[0], \
            (kene_e4[-1]-kene_e4[0])/kene_e4[0]
    # Electrons
    fig = plt.figure(figsize=[3.5,2.5])
    ax = fig.add_axes([0.22, 0.22, 0.75, 0.73])
    ax.plot(tenergy1, (kene_e12-kene_e12[0])/kene_e12[0], 'b', linewidth=2)
    ax.plot(tenergy2, (kene_e2-kene_e2[0])/kene_e2[0], 'r', linewidth=2)
    ax.plot(tenergy3, (kene_e3-kene_e3[0])/kene_e3[0], 'orange', linewidth=2)
    ax.plot(tenergy4, (kene_e4-kene_e4[0])/kene_e4[0], 'g', linewidth=2)
    ax.set_xlim([0, 1190])
    #ax.set_ylim([0, 1.05])

    #plt.title('Energy spectrum', fontdict=font)
    ax.set_xlabel(r'$t\Omega_{ci}$', fontdict=font, fontsize=20)
    ax.set_ylabel(r'$\Delta K_e/K_e(0)$', fontdict=font, fontsize=20)
    plt.tick_params(labelsize=16)
   
    ax.text(680, 8.8, r'$\beta_e=0.007$', color='blue', 
            rotation=5, fontsize=16)
    ax.text(680, 5, r'$\beta_e=0.02$', color='red', 
            rotation=4, fontsize=16)
    ax.text(680, 2.1, r'$\beta_e=0.06$', color='orange', 
            rotation=0, fontsize=16)
    ax.text(680, -1.5, r'$\beta_e=0.2$', color='green', 
            rotation=0, fontsize=16)
    # Ions
    fig = plt.figure(figsize=[3.5,2.5])
    ax = fig.add_axes([0.22, 0.22, 0.75, 0.73])
    ax.plot(tenergy1, (kene_i12-kene_i12[0])/kene_i12[0], 'b', linewidth=2)
    ax.plot(tenergy2, (kene_i2-kene_i2[0])/kene_i2[0], 'r', linewidth=2)
    ax.plot(tenergy3, (kene_i3-kene_i3[0])/kene_i3[0], 'orange', linewidth=2)
    ax.plot(tenergy4, (kene_i4-kene_i4[0])/kene_i4[0], 'g', linewidth=2)
    ax.set_xlim([0, 1190])
    ax.set_ylim([-5, 30])

    #plt.title('Energy spectrum', fontdict=font)
    ax.set_xlabel(r'$t\Omega_{ci}$', fontdict=font, fontsize=20)
    ax.set_ylabel(r'$\Delta K_i/K_i(0)$', fontdict=font, fontsize=20)
    plt.tick_params(labelsize=16)
   
    ax.text(680, 22, r'$\beta_e=0.007$', color='blue', 
            rotation=0, fontsize=16)
    ax.text(680, 9, r'$\beta_e=0.02$', color='red', 
            rotation=0, fontsize=16)
    ax.text(680, 3, r'$\beta_e=0.06$', color='orange', 
            rotation=0, fontsize=16)
    ax.text(680, -4, r'$\beta_e=0.2$', color='green', 
            rotation=0, fontsize=16)
    plt.show()

def read_jdote_data(species):
    """Read j.E data.

    Args:
        species: particle species. 'e' for electron, 'h' for ion.
    """
    pic_info = pic_information.get_pic_info('../../')
    ntf = pic_info.ntf
    dt_fields = pic_info.dt_fields
    dtf_wpe = dt_fields * pic_info.dtwpe / pic_info.dtwci
    fname = "../data/jdote00_" + species + ".gda"
    fh = open(fname, 'r')
    data = fh.read()
    fh.close()
    njote = 16  # different kind of data.
    jdote_data = np.zeros((ntf, njote))
    index_start = 0
    index_end = 4
    for current_time in range(ntf):
        for i in range(njote):
            jdote_data[current_time, i], = \
                    struct.unpack('f', data[index_start:index_end])
            index_start = index_end
            index_end += 4
    jcpara_dote = jdote_data[:, 0]
    jcperp_dote = jdote_data[:, 1]
    jmag_dote   = jdote_data[:, 2]
    jgrad_dote  = jdote_data[:, 3]
    jdiagm_dote = jdote_data[:, 4]
    jpolar_dote = jdote_data[:, 5]
    jexb_dote   = jdote_data[:, 6]
    jpara_dote  = jdote_data[:, 7]
    jperp_dote  = jdote_data[:, 8]
    jperp1_dote = jdote_data[:, 9]
    jperp2_dote = jdote_data[:, 10]
    jqnupara_dote = jdote_data[:, 11]
    jqnuperp_dote = jdote_data[:, 12]
    jagy_dote     = jdote_data[:, 14]
    jtot_dote     = jdote_data[:, 13]
    jdivu_dote     = jdote_data[:, 15]
    jcpara_dote_int = cumulate_with_time(jcpara_dote, dtf_wpe, ntf)
    jcperp_dote_int = cumulate_with_time(jcperp_dote, dtf_wpe, ntf)
    jmag_dote_int   = cumulate_with_time(jmag_dote, dtf_wpe, ntf)
    jgrad_dote_int  = cumulate_with_time(jgrad_dote, dtf_wpe, ntf)
    jdiagm_dote_int = cumulate_with_time(jdiagm_dote, dtf_wpe, ntf)
    jpolar_dote_int = cumulate_with_time(jpolar_dote, dtf_wpe, ntf)
    jexb_dote_int   = cumulate_with_time(jexb_dote, dtf_wpe, ntf)
    jpara_dote_int  = cumulate_with_time(jpara_dote, dtf_wpe, ntf)
    jperp_dote_int  = cumulate_with_time(jperp_dote, dtf_wpe, ntf)
    jperp1_dote_int = cumulate_with_time(jperp1_dote, dtf_wpe, ntf)
    jperp2_dote_int = cumulate_with_time(jperp2_dote, dtf_wpe, ntf)
    jqnupara_dote_int = cumulate_with_time(jqnupara_dote, dtf_wpe, ntf)
    jqnuperp_dote_int = cumulate_with_time(jqnuperp_dote, dtf_wpe, ntf)
    jagy_dote_int     = cumulate_with_time(jagy_dote, dtf_wpe, ntf)
    jtot_dote_int     = cumulate_with_time(jtot_dote, dtf_wpe, ntf)
    jdivu_dote_int     = cumulate_with_time(jdivu_dote, dtf_wpe, ntf)
    jdote_collection = collections.namedtuple('jdote_collection',
            ['jcpara_dote', 'jcperp_dote', 'jmag_dote', 'jgrad_dote',
                'jdiagm_dote', 'jpolar_dote', 'jexb_dote', 'jpara_dote',
                'jperp_dote', 'jperp1_dote', 'jperp2_dote', 'jqnupara_dote',
                'jqnuperp_dote', 'jagy_dote', 'jtot_dote', 'jdivu_dote',
                'jcpara_dote_int', 'jcperp_dote_int', 'jmag_dote_int',
                'jgrad_dote_int', 'jdiagm_dote_int', 'jpolar_dote_int',
                'jexb_dote_int', 'jpara_dote_int', 'jperp_dote_int',
                'jperp1_dote_int', 'jperp2_dote_int', 'jqnupara_dote_int',
                'jqnuperp_dote_int', 'jagy_dote_int', 'jtot_dote_int',
                'jdivu_dote_int'])
    jdote = jdote_collection(jcpara_dote, jcperp_dote, jmag_dote, jgrad_dote,
            jdiagm_dote, jpolar_dote, jexb_dote, jpara_dote, jperp_dote,
            jperp1_dote, jperp2_dote, jqnupara_dote, jqnuperp_dote,
            jagy_dote, jtot_dote, jdivu_dote,
            jcpara_dote_int, jcperp_dote_int, jmag_dote_int, jgrad_dote_int,
            jdiagm_dote_int, jpolar_dote_int, jexb_dote_int, jpara_dote_int, 
            jperp_dote_int, jperp1_dote_int, jperp2_dote_int, 
            jqnupara_dote_int, jqnuperp_dote_int, jagy_dote_int,
            jtot_dote_int, jdivu_dote_int)
    return jdote

def cumulate_with_time(f, dt, ntf):
    """
    Args:
        f: the time evolution of one field.
        dt: the time step.
        ntf: number of time frames for fields.
    """
    f_cumulative = np.zeros(ntf) # originally 0
    for i in range(1,ntf):
        f_cumulative[i] = f_cumulative[i-1] + 0.5*(f[i]+f[i-1])*dt
    return f_cumulative

def plot_jdotes_evolution(species):
    """
    Plot the time evolution of the energy conversion due to different currents.

    Args:
        species: particle species. 'e' for electron, 'h' for ion.
    """
    jdote = read_jdote_data(species)
    pic_info = pic_information.get_pic_info('../../')
<<<<<<< HEAD
    jdote_tot_drifts = jdote.jcpara_dote + jdote.jgrad_dote + \
            jdote.jmag_dote + jdote.jpolar_dote \
            + jdote.jqnupara_dote + jdote.jagy_dote
    jdote_tot_drifts_int = jdote.jcpara_dote_int + jdote.jgrad_dote_int + \
            jdote.jmag_dote_int + jdote.jpolar_dote_int \
            + jdote.jqnupara_dote_int + jdote.jagy_dote_int
=======
    jdote_tot_drifts = jdote.jcpara_dote + jdote.jgrad_dote \
            + jdote.jmag_dote \
            + jdote.jqnupara_dote \
            + jdote.jdivu_dote \
            + jdote.jagy_dote \
            + jdote.jpolar_dote
    jdote_tot_drifts_int = jdote.jcpara_dote_int + jdote.jgrad_dote_int \
            + jdote.jmag_dote_int \
            + jdote.jqnupara_dote_int \
            + jdote.jdivu_dote_int \
            + jdote.jagy_dote_int \
            + jdote.jpolar_dote_int
>>>>>>> a642852f
    if species == 'e':
        dkene = pic_info.dkene_e
        kene = pic_info.kene_e
        kename = '$\Delta K_e$'
    else:
        dkene = pic_info.dkene_i
        kene = pic_info.kene_i
        kename = '$\Delta K_i$'

    tfields = pic_info.tfields
    tenergy = pic_info.tenergy
    #fig, axes = plt.subplots(2, sharex=True, sharey=False)
    fig = plt.figure(figsize=[7, 4])
   
    width = 0.82
    height = 0.4
    xs = 0.14
    ys = 0.15
    #mpl.rc('text', usetex=False)
    ax1 = fig.add_axes([xs, ys+height, width, height])
    ax1.plot(tfields, jdote.jcpara_dote, lw=2, color='b', 
            label=r'$\mathbf{j}_c\cdot\mathbf{E}$')
    ax1.plot(tfields, jdote.jgrad_dote, lw=2, color='g',
            label=r'$\mathbf{j}_g\cdot\mathbf{E}$')
    ax1.plot(tfields, jdote.jmag_dote, lw=2, color='r',
            label=r'$\mathbf{j}_m\cdot\mathbf{E}$')
    #axes[0].plot(tf, jpolar_dote, lw=2, label=r'$\mathbf{j}_p\cdot\mathbf{E}$')
    #ax1.plot(tf, jqnupara_dote, lw=2, 
    #        label=r'$\mathbf{j}_\parallel\cdot\mathbf{E}$')
    ax1.plot(tfields, jdote_tot_drifts, lw=2, color='m', 
            label=r'$\mathbf{j}\cdot\mathbf{E}$')
    ax1.plot(tenergy, dkene, lw=2, color='k', label=kename)
    ax1.plot([np.min(tenergy), np.max(tenergy)], [0,0], 'k--')
    ax1.set_ylabel(r'$d\varepsilon_c/dt$', fontdict=font, fontsize=20)
    ax1.tick_params(reset=True, labelsize=16)
    ax1.tick_params(axis='x', labelbottom='off')
    #start, end = ax1.get_ylim()
    #ax1.yaxis.set_ticks(np.arange(start+0.1, end, 0.2))
    # ax1.set_xlim([0, 800])
<<<<<<< HEAD
    ax1.set_ylim([-10, 20])
=======
>>>>>>> a642852f

    enorm = pic_info.ene_bx[0]
    ax2 = fig.add_axes([xs, ys, width, height])
    ax2.plot(tfields, jdote.jcpara_dote_int/enorm, lw=2, color='b')
    ax2.plot(tfields, jdote.jgrad_dote_int/enorm, lw=2, color='g')
    ax2.plot(tfields, jdote.jmag_dote_int/enorm, lw=2, color='r')
    #ax2.plot(tf, jqnupara_dote_int, lw=2)
    ax2.plot(tfields, jdote_tot_drifts_int/enorm, lw=2, color='m')
    ax2.plot(tenergy, (kene-kene[0])/enorm, color='k', lw=2)
    ax2.plot([np.min(tenergy), np.max(tenergy)], [0,0], 'k--')

    ax2.set_xlabel(r'$t\Omega_{ci}$', fontdict=font, fontsize=20)
    ax2.set_ylabel(r'$\varepsilon_c$', fontdict=font, fontsize=20)
    ax2.tick_params(labelsize=16)
    # ax2.set_xlim([0, 800])
    # start, end = ax2.get_ylim()
    # ax2.yaxis.set_ticks(np.arange(start+0.05, end, 0.1))

    #ax1.legend(loc=1, prop={'size':16}, ncol=2,
    #        shadow=True, fancybox=True)

    ax1.text(0.05, 0.85, r'$\mathbf{j}_g\cdot\mathbf{E}$', color='g', fontsize=20,
            horizontalalignment='left', verticalalignment='center',
            transform = ax1.transAxes)
    ax1.text(0.2, 0.85, r'$\mathbf{j}_m\cdot\mathbf{E}$', color='r', fontsize=20,
            horizontalalignment='left', verticalalignment='center',
            transform = ax1.transAxes)
    ax1.text(0.05, 0.65, r'$\mathbf{j}_c\cdot\mathbf{E}$', color='b', fontsize=20,
            horizontalalignment='left', verticalalignment='center',
            transform = ax1.transAxes)
    fname = r'$dK_' + species + '/dt$'
    ax1.text(0.05, 0.15, fname, color='k', fontsize=20,
            horizontalalignment='left', verticalalignment='center',
            transform = ax1.transAxes)
    ax1.text(0.2, 0.15, r"$\mathbf{j}_\perp\cdot\mathbf{E}$", color='m',
            fontsize=20, horizontalalignment='left', verticalalignment='center',
            transform = ax1.transAxes)

<<<<<<< HEAD
    td = 76
=======
    td = 50
>>>>>>> a642852f
    print 'The fraction of perpendicular heating (model): ', \
            jdote_tot_drifts_int[td]/(kene[td]-kene[0])
    print 'The fraction of perpendicular heating (simulation): ', \
            jdote.jqnuperp_dote_int[-1]/(kene[-1]-kene[0])

    #plt.tight_layout()
    fname = '../img/jdrifts_dote_with_jpolar' + species + '.eps'
    fig.savefig(fname)
    plt.show()

def plot_jpara_perp_dote():
    """Plot the parallel and perpendicular heating using the simulation data.

    """
    jdote = read_jdote_data('e')
    pic_info = pic_information.get_pic_info('../../')

    tfields = pic_info.tfields
    tenergy = pic_info.tenergy
    jtot_dote = jdote.jqnupara_dote + jdote.jqnuperp_dote
    jtot_dote_int = jdote.jqnupara_dote_int + jdote.jqnuperp_dote_int
    dkene = pic_info.dkene_e
    kene = pic_info.kene_e
    kename = '$\Delta K_e$'

    #fig, axes = plt.subplots(2, sharex=True, sharey=False)
    fig = plt.figure(figsize=[7, 5])
   
    width = 0.83
    height = 0.39
    xs = 0.13
    ys = 0.96 - height
    gap = 0.05
    #mpl.rc('text', usetex=False)
    ax1 = fig.add_axes([xs, ys, width, height])
    ax1.plot(tfields, jdote.jqnupara_dote, lw=2, color='b', 
            label=r'$\mathbf{j}_{e\parallel}\cdot\mathbf{E}$')
    ax1.plot(tfields, jdote.jqnuperp_dote, lw=2, color='g',
            label=r'$\mathbf{j}_{e\perp}\cdot\mathbf{E}$')
    ax1.plot(tfields, jtot_dote, lw=2, color='r',
            label=r'$\mathbf{j}\cdot\mathbf{E}$')
    ax1.plot(tenergy, dkene, lw=2, color='k', label=kename)
    ax1.plot([np.min(tenergy), np.max(tenergy)], [0,0], 'k--')
    ax1.set_ylabel(r'$d\varepsilon_c/dt$', fontdict=font, fontsize=24)
    ax1.tick_params(reset=True, labelsize=20)
    ax1.tick_params(axis='x', labelbottom='off')
<<<<<<< HEAD
    ax1.set_ylim([-20, 20])
    # ax1.yaxis.set_ticks(np.arange(-1, 6, 1))
    # ax1.set_xlim([0, 800])
    # ax1.text(0.6, 0.8, r'$(e)$', color='black', fontsize=24,
    #         bbox=dict(facecolor='none', alpha=1.0, edgecolor='none', pad=10.0),
    #         horizontalalignment='left', verticalalignment='center',
    #         transform = ax1.transAxes)
    ax1.text(0.8, 0.8, r'$\mathbf{j}_{\parallel}\cdot\mathbf{E}$',
            color='blue', fontsize=24,
            horizontalalignment='left', verticalalignment='center',
            transform = ax1.transAxes)
    ax1.text(0.6, 0.8, r'$\mathbf{j}_{\perp}\cdot\mathbf{E}$',
            color='green', fontsize=24,
            horizontalalignment='left', verticalalignment='center',
            transform = ax1.transAxes)
    ax1.text(0.4, 0.8, r'$dK_e/dt$', color='black', fontsize=24,
            horizontalalignment='left', verticalalignment='center',
            transform = ax1.transAxes)
    ax1.text(0.6, 0.2, r'$(\mathbf{j}_{\parallel}+\mathbf{j}_\perp)\cdot\mathbf{E}$',
=======
    # ax1.set_ylim([-2, 6])
    # ax1.yaxis.set_ticks(np.arange(-1, 6, 1))
    # ax1.set_xlim([0, 800])
    ax1.text(0.02, 0.85, r'$(e)$', color='black', fontsize=24,
            bbox=dict(facecolor='none', alpha=1.0, edgecolor='none', pad=10.0),
            horizontalalignment='left', verticalalignment='center',
            transform = ax1.transAxes)
    ax1.text(0.1, 0.85, r'$dK_e/dt$', color='black', fontsize=24,
            horizontalalignment='left', verticalalignment='center',
            transform = ax1.transAxes)
    ax1.text(0.4, 0.85, r'$\mathbf{j}_{\parallel}\cdot\mathbf{E}$',
            color='blue', fontsize=24,
            horizontalalignment='left', verticalalignment='center',
            transform = ax1.transAxes)
    ax1.text(0.6, 0.85, r'$\mathbf{j}_{\perp}\cdot\mathbf{E}$',
            color='green', fontsize=24,
            horizontalalignment='left', verticalalignment='center',
            transform = ax1.transAxes)
    ax1.text(0.02, 0.6, r'$(\mathbf{j}_{\parallel}+\mathbf{j}_\perp)\cdot\mathbf{E}$',
>>>>>>> a642852f
            color='red', fontsize=24,
            horizontalalignment='left', verticalalignment='center',
            transform = ax1.transAxes)

    jdote = read_jdote_data('i')
    jtot_dote = jdote.jqnupara_dote + jdote.jqnuperp_dote
    jtot_dote_int = jdote.jqnupara_dote_int + jdote.jqnuperp_dote_int
    dkene = pic_info.dkene_i
    kene = pic_info.kene_i
    kename = '$\Delta K_i$'

    ys -= height + gap
    ax2 = fig.add_axes([xs, ys, width, height])
    ax2.plot(tfields, jdote.jqnupara_dote, lw=2, color='b', 
            label=r'$\mathbf{j}_{e\parallel}\cdot\mathbf{E}$')
    ax2.plot(tfields, jdote.jqnuperp_dote, lw=2, color='g',
            label=r'$\mathbf{j}_{e\perp}\cdot\mathbf{E}$')
    ax2.plot(tfields, jtot_dote, lw=2, color='r',
            label=r'$\mathbf{j}\cdot\mathbf{E}$')
    ax2.plot(tenergy, dkene, lw=2, color='k', label=kename)
    ax2.plot([np.min(tenergy), np.max(tenergy)], [0,0], 'k--')
    ax2.set_xlabel(r'$t\Omega_{ci}$', fontdict=font, fontsize=24)
    ax2.set_ylabel(r'$d\varepsilon_c/dt$', fontdict=font, fontsize=24)
    ax2.tick_params(reset=True, labelsize=20)
    # ax2.set_ylim([-2, 10])
<<<<<<< HEAD
    ax2.yaxis.set_ticks(np.arange(-2, 11, 2))
    ax2.set_xlim([0, 800])
    ax2.text(650, 7, r'$dK_i/dt$', color='black', fontsize=24)
    ax2.text(10, 8, r'$(i)$', color='black', fontsize=24,
            bbox=dict(facecolor='none', alpha=1.0, edgecolor='none', pad=10.0))
=======
    # ax2.yaxis.set_ticks(np.arange(-2, 11, 2))
    # ax2.set_xlim([0, 800])
    ax2.text(0.02, 0.85, r'$(i)$', color='black', fontsize=24,
            bbox=dict(facecolor='none', alpha=1.0, edgecolor='none', pad=10.0),
            horizontalalignment='left', verticalalignment='center',
            transform = ax2.transAxes)
    ax2.text(0.1, 0.85, r'$dK_i/dt$', color='black', fontsize=24,
            horizontalalignment='left', verticalalignment='center',
            transform = ax2.transAxes)
>>>>>>> a642852f

    if not os.path.isdir('../img/'):
        os.makedirs('../img/')
    fig.savefig('../img/jpp_dote.eps')

    plt.show()


def plot_jtot_dote():
    """
    Plot the total energy conversion jtot_dote for both electrons and ions.

    """
    pic_info = pic_information.get_pic_info('../../')
<<<<<<< HEAD
    tfields = pic_info.tfields
    tenergy = pic_info.tenergy

    jdote = read_jdote_data('e')
    jtot_dote = jdote.jqnupara_dote + jdote.jqnuperp_dote
    jtot_dote_int = jdote.jqnupara_dote_int + jdote.jqnuperp_dote_int
    # jdote = read_jdote_data('i')
    # jtot_dote += jdote.jqnupara_dote + jdote.jqnuperp_dote
    # jtot_dote_int += jdote.jqnupara_dote_int + jdote.jqnuperp_dote_int

    dkene_e = pic_info.dkene_e
    kene_e = pic_info.kene_e
    dkene_i = pic_info.dkene_i
    kene_i = pic_info.kene_i
    dkene = dkene_e + dkene_i
    kene = kene_e + kene_i
    kename = '$\Delta K_e$'

    #fig, axes = plt.subplots(2, sharex=True, sharey=False)
    fig = plt.figure(figsize=[7, 3])
   
    width = 0.76
    height = 0.7
    xs = 0.18
    ys = 0.95-height
    #mpl.rc('text', usetex=False)
    ax1 = fig.add_axes([xs, ys, width, height])
    ax1.plot(tfields, jdote.jqnupara_dote_int, lw=2, color='b', 
            label=r'$\mathbf{j}_{e\parallel}\cdot\mathbf{E}$')
    ax1.plot(tfields, jdote.jqnuperp_dote_int, lw=2, color='g',
            label=r'$\mathbf{j}_{e\perp}\cdot\mathbf{E}$')
    ax1.plot(tfields, jtot_dote_int, lw=2, color='r',
            label=r'$\mathbf{j}\cdot\mathbf{E}$')
    ax1.plot(tenergy, kene_e-kene_e[0], lw=2, color='k', label=kename)
    ax1.plot([np.min(tenergy), np.max(tenergy)], [0,0], 'k--')
    ax1.set_xlabel(r'$t\Omega_{ci}$', fontdict=font, fontsize=24)
    ax1.set_ylabel(r'$d\varepsilon_c$', fontdict=font, fontsize=24)
    ax1.tick_params(reset=True, labelsize=20)
    # ax1.tick_params(axis='x', labelbottom='off')
    # ax1.set_ylim([-20, 20])
    # ax1.yaxis.set_ticks(np.arange(-1, 6, 1))
    # ax1.set_xlim([0, 800])
    ax1.text(0.5, 0.8, r'$\mathbf{j}_{\parallel}\cdot\mathbf{E}$',
            color='blue', fontsize=24,
            horizontalalignment='left', verticalalignment='center',
            transform = ax1.transAxes)
    ax1.text(0.7, 0.8, r'$\mathbf{j}_{\perp}\cdot\mathbf{E}$',
            color='green', fontsize=24,
            horizontalalignment='left', verticalalignment='center',
            transform = ax1.transAxes)
    ax1.text(0.5, 0.6, r'$(\mathbf{j}_{\parallel}+\mathbf{j}_\perp)\cdot\mathbf{E}$',
            color='red', fontsize=24,
            horizontalalignment='left', verticalalignment='center',
            transform = ax1.transAxes)
    ax1.text(0.6, 0.4, r'$dK_e/dt$', color='black', fontsize=24,
            horizontalalignment='left', verticalalignment='center',
            transform = ax1.transAxes)

    if not os.path.isdir('../img/'):
        os.makedirs('../img/')
    fig.savefig('../img/jtot_dote.eps')

    plt.show()


if __name__ == "__main__":
    pic_info = pic_information.get_pic_info('../../')
=======
>>>>>>> a642852f
    # jdote = read_jdote_data('e')
    # plot_energy_evolution(pic_info)
    # plot_particle_energy_gain()
    # plot_jdotes_evolution('e')
    plot_jpara_perp_dote()
    # plot_jtot_dote()<|MERGE_RESOLUTION|>--- conflicted
+++ resolved
@@ -52,11 +52,7 @@
     p3, = ax.plot(tenergy, kene_e/enorm, linewidth=2, 
             color='r', label=r'$\Delta K_e$')
     p4, = ax.plot(tenergy, ene_electric/enorm, linewidth=2, 
-<<<<<<< HEAD
-            color='m', label='$100E^2$')
-=======
             color='m', label='$E^2$')
->>>>>>> a642852f
     # ax.set_xlim([0, 1190])
     # ax.set_ylim([0, 1.05])
 
@@ -275,14 +271,6 @@
     """
     jdote = read_jdote_data(species)
     pic_info = pic_information.get_pic_info('../../')
-<<<<<<< HEAD
-    jdote_tot_drifts = jdote.jcpara_dote + jdote.jgrad_dote + \
-            jdote.jmag_dote + jdote.jpolar_dote \
-            + jdote.jqnupara_dote + jdote.jagy_dote
-    jdote_tot_drifts_int = jdote.jcpara_dote_int + jdote.jgrad_dote_int + \
-            jdote.jmag_dote_int + jdote.jpolar_dote_int \
-            + jdote.jqnupara_dote_int + jdote.jagy_dote_int
-=======
     jdote_tot_drifts = jdote.jcpara_dote + jdote.jgrad_dote \
             + jdote.jmag_dote \
             + jdote.jqnupara_dote \
@@ -295,7 +283,6 @@
             + jdote.jdivu_dote_int \
             + jdote.jagy_dote_int \
             + jdote.jpolar_dote_int
->>>>>>> a642852f
     if species == 'e':
         dkene = pic_info.dkene_e
         kene = pic_info.kene_e
@@ -335,10 +322,6 @@
     #start, end = ax1.get_ylim()
     #ax1.yaxis.set_ticks(np.arange(start+0.1, end, 0.2))
     # ax1.set_xlim([0, 800])
-<<<<<<< HEAD
-    ax1.set_ylim([-10, 20])
-=======
->>>>>>> a642852f
 
     enorm = pic_info.ene_bx[0]
     ax2 = fig.add_axes([xs, ys, width, height])
@@ -377,11 +360,7 @@
             fontsize=20, horizontalalignment='left', verticalalignment='center',
             transform = ax1.transAxes)
 
-<<<<<<< HEAD
-    td = 76
-=======
     td = 50
->>>>>>> a642852f
     print 'The fraction of perpendicular heating (model): ', \
             jdote_tot_drifts_int[td]/(kene[td]-kene[0])
     print 'The fraction of perpendicular heating (simulation): ', \
@@ -428,27 +407,6 @@
     ax1.set_ylabel(r'$d\varepsilon_c/dt$', fontdict=font, fontsize=24)
     ax1.tick_params(reset=True, labelsize=20)
     ax1.tick_params(axis='x', labelbottom='off')
-<<<<<<< HEAD
-    ax1.set_ylim([-20, 20])
-    # ax1.yaxis.set_ticks(np.arange(-1, 6, 1))
-    # ax1.set_xlim([0, 800])
-    # ax1.text(0.6, 0.8, r'$(e)$', color='black', fontsize=24,
-    #         bbox=dict(facecolor='none', alpha=1.0, edgecolor='none', pad=10.0),
-    #         horizontalalignment='left', verticalalignment='center',
-    #         transform = ax1.transAxes)
-    ax1.text(0.8, 0.8, r'$\mathbf{j}_{\parallel}\cdot\mathbf{E}$',
-            color='blue', fontsize=24,
-            horizontalalignment='left', verticalalignment='center',
-            transform = ax1.transAxes)
-    ax1.text(0.6, 0.8, r'$\mathbf{j}_{\perp}\cdot\mathbf{E}$',
-            color='green', fontsize=24,
-            horizontalalignment='left', verticalalignment='center',
-            transform = ax1.transAxes)
-    ax1.text(0.4, 0.8, r'$dK_e/dt$', color='black', fontsize=24,
-            horizontalalignment='left', verticalalignment='center',
-            transform = ax1.transAxes)
-    ax1.text(0.6, 0.2, r'$(\mathbf{j}_{\parallel}+\mathbf{j}_\perp)\cdot\mathbf{E}$',
-=======
     # ax1.set_ylim([-2, 6])
     # ax1.yaxis.set_ticks(np.arange(-1, 6, 1))
     # ax1.set_xlim([0, 800])
@@ -468,7 +426,6 @@
             horizontalalignment='left', verticalalignment='center',
             transform = ax1.transAxes)
     ax1.text(0.02, 0.6, r'$(\mathbf{j}_{\parallel}+\mathbf{j}_\perp)\cdot\mathbf{E}$',
->>>>>>> a642852f
             color='red', fontsize=24,
             horizontalalignment='left', verticalalignment='center',
             transform = ax1.transAxes)
@@ -494,13 +451,6 @@
     ax2.set_ylabel(r'$d\varepsilon_c/dt$', fontdict=font, fontsize=24)
     ax2.tick_params(reset=True, labelsize=20)
     # ax2.set_ylim([-2, 10])
-<<<<<<< HEAD
-    ax2.yaxis.set_ticks(np.arange(-2, 11, 2))
-    ax2.set_xlim([0, 800])
-    ax2.text(650, 7, r'$dK_i/dt$', color='black', fontsize=24)
-    ax2.text(10, 8, r'$(i)$', color='black', fontsize=24,
-            bbox=dict(facecolor='none', alpha=1.0, edgecolor='none', pad=10.0))
-=======
     # ax2.yaxis.set_ticks(np.arange(-2, 11, 2))
     # ax2.set_xlim([0, 800])
     ax2.text(0.02, 0.85, r'$(i)$', color='black', fontsize=24,
@@ -510,7 +460,6 @@
     ax2.text(0.1, 0.85, r'$dK_i/dt$', color='black', fontsize=24,
             horizontalalignment='left', verticalalignment='center',
             transform = ax2.transAxes)
->>>>>>> a642852f
 
     if not os.path.isdir('../img/'):
         os.makedirs('../img/')
@@ -525,7 +474,6 @@
 
     """
     pic_info = pic_information.get_pic_info('../../')
-<<<<<<< HEAD
     tfields = pic_info.tfields
     tenergy = pic_info.tenergy
 
@@ -593,8 +541,6 @@
 
 if __name__ == "__main__":
     pic_info = pic_information.get_pic_info('../../')
-=======
->>>>>>> a642852f
     # jdote = read_jdote_data('e')
     # plot_energy_evolution(pic_info)
     # plot_particle_energy_gain()

--- conflicted
+++ resolved
@@ -1,57 +1,3 @@
-<<<<<<< HEAD
-!*******************************************************************************
-! Main program.
-!*******************************************************************************
-program vdistribution
-    use mpi_module
-    use path_info, only: get_file_paths
-    use picinfo, only: read_domain, broadcast_pic_info
-    use particle_frames, only: get_particle_frames, nt, tinterval
-    use spectrum_config, only: read_spectrum_config, set_spatial_range_de
-    use velocity_distribution, only: init_velocity_bins, free_velocity_bins, &
-           init_vdist_2d, set_vdist_2d_zero, free_vdist_2d, init_vdist_1d, &
-           set_vdist_1d_zero, free_vdist_1d, calc_vdist_2d, calc_vdist_1d
-    use parameters, only: get_start_end_time_points, get_inductive_flag
-    implicit none
-    integer :: ct
-    ! Initialize Message Passing
-    call MPI_INIT(ierr)
-    call MPI_COMM_RANK(MPI_COMM_WORLD, myid, ierr)
-    call MPI_COMM_SIZE(MPI_COMM_WORLD, numprocs, ierr)
-
-    call get_file_paths
-    if (myid==master) then
-        call get_particle_frames
-    endif
-    call MPI_BCAST(nt, 1, MPI_INTEGER, 0, MPI_COMM_WORLD, ierr)
-    call MPI_BCAST(tinterval, 1, MPI_INTEGER, 0, MPI_COMM_WORLD, ierr)
-
-    if (myid==master) then
-        call read_domain
-    endif
-    call broadcast_pic_info
-    call get_start_end_time_points
-    call get_inductive_flag
-    call read_spectrum_config
-    call set_spatial_range_de
-
-    call init_velocity_bins
-    call init_vdist_2d
-    call init_vdist_1d
-
-    do ct = 1, 1
-        call calc_vdist_2d(ct, 'e')
-        call set_vdist_2d_zero
-        ! call calc_vdist_1d(ct, 'e')
-        ! call set_vdist_1d_zero
-    enddo
-
-    call free_vdist_1d
-    call free_vdist_2d
-    call free_velocity_bins
-    call MPI_FINALIZE(ierr)
-end program vdistribution
-=======
 !*******************************************************************************
 ! Main program.
 !*******************************************************************************
@@ -129,5 +75,4 @@
     call free_velocity_bins
     call free_pic_mpi_ranks
     call MPI_FINALIZE(ierr)
-end program vdistribution
->>>>>>> 1bfa73d7
+end program vdistribution
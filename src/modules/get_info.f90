!*******************************************************************************
! Module of the parameters related to PIC simulations.
!*******************************************************************************
module picinfo
    use constants, only: dp, fp
    use path_info, only: rootpath
    use read_config, only: get_variable
    implicit none
    save
    private
    public picdomain, broadcast_pic_info, get_total_time_frames, &
           write_pic_info, get_energy_band_number
    public nbands, mime, domain, nt, read_domain
    ! Information of simulation domain. All values are in simulation units.
    ! Length is in de. Time is in 1/wpe unless clarified.
    type picdomain
        real(dp) :: dx, dy, dz            ! Grid sizes
        real(dp) :: idx, idy, idz         ! Inverse of dx, dy, dz
        real(dp) :: idxh, idyh, idzh      ! Half of idx, idy, idz
        real(fp) :: lx_de, ly_de, lz_de   ! Simulation box sizes
        real(fp) :: dtwpe, dtwce          ! Time step in PIC simulation
        real(fp) :: dtwpi, dtwci          ! Time step in PIC simulation
        real(fp) :: dt, idt               ! Fields output interval and its inverse
        integer :: energies_interval      ! Energy output time interval
        integer :: fields_interval        ! Fields output time interval
        integer :: hydro_interval         ! hydro output time interval
        integer :: particle_interval     ! Particles output time interval
        integer :: nx, ny, nz             ! Grid numbers
        integer :: pic_tx, pic_ty, pic_tz ! MPI topology
        integer :: pic_nx, pic_ny, pic_nz ! The domain sizes for each process
        integer :: nppc                   ! Number of particles/cell/species
        integer :: nproc                  ! Number of CPU cores used.
    end type picdomain

    type(picdomain) :: domain

    real(fp) :: mime     ! Mass ratio
    integer :: nt        ! Total number of time frames for field output.
    integer :: nbands    ! Total number of energy bands.

    contains

    !---------------------------------------------------------------------------
    ! Private function to get the main configuration file name for current PIC
    ! simulation from the Makefile of VPIC code.
    !---------------------------------------------------------------------------
    function get_main_fname() result(fname)
        implicit none
        character(len=20) :: fname
        character(len=150) :: buff
        integer :: fh, index1
        fh = 40
        ! Get the main configuration file for current PIC simulation.
        open(unit=fh, file=trim(adjustl(rootpath))//'Makefile', status='old')
        read(fh, '(A)') buff
        do while (index(buff, 'vpic') == 0)
            read(fh, '(A)') buff
        enddo
        index1 = index(buff, 'op')
        fname = trim(buff(index1+3:))
        close(fh)
    end function get_main_fname

    !---------------------------------------------------------------------------
    ! Get the fields output time interval from the initialization file.
    ! The interval is defined as "int interval = ...", for example,
<<<<<<< HEAD
    ! int interval = int(2.5/(wci*dt)); 
    ! Input:
    !   dtwpe: time step in 1/wpe
    ! Return:
    !   dtf_wpe: the fields output interval in 1/wpe.
    !---------------------------------------------------------------------------
    function get_fields_interval(dtwpe) result(dtf_wpe)
        use constants, only: fp
        implicit none
        real(fp), intent(in) :: dtwpe
        real(fp) :: dt_tracer_wpe, dtf_wpe ! The interval in 1/wpe
        integer :: fh, index1, index2, ratio, interval
        character(len=150) :: buff
        character(len=20) :: fname
=======
    ! int interval = int(2.5/(wci*dt)). This routine assumes the intervals
    ! are the same for all particle species.
    !
    ! Input:
    !   dtwpe, dtwce, dtwpi, dtwci: time step in different units.
    ! Output:
    !   fields_interval: the fields output interval
    !   hydro_interval: the hydro fields output interval
    !   particles_interval: the particle output interval
    !---------------------------------------------------------------------------
    subroutine get_fields_interval(dtwpe, dtwce, dtwpi, dtwci, fields_interval, &
            hydro_interval, particle_interval)
        use constants, only: fp
        implicit none
        real(fp), intent(in) :: dtwpe, dtwce, dtwpi, dtwci
        integer, intent(out) :: fields_interval, hydro_interval, particle_interval
        integer :: fh, index1, index2, index3
        character(len=150) :: buff, code
        character(len=20) :: fname, another_interval
        logical :: cond1, cond2
        integer :: interval, ratio, interval_base
>>>>>>> d36b661e
        fh = 40

        fname = get_main_fname()

        open(unit=fh, file=trim(adjustl(rootpath))//trim(adjustl(fname)), status='old')
        read(fh, '(A)') buff
<<<<<<< HEAD
        do while (index(buff, 'int tracer_int = ') == 0)
=======
        ! Make sure the line is not commented out
        cond1 = index(buff, 'int interval = ') == 0
        cond2 = index(buff, '//') /= 0
        do while (cond1 .or. cond2)
>>>>>>> d36b661e
            read(fh, '(A)') buff
            cond1 = index(buff, 'int interval = ') == 0
            cond2 = index(buff, '//') /= 0
        enddo
<<<<<<< HEAD
        index1 = index(buff, '(')
        index2 = index(buff, '/')
        read(buff(index1+1:index2-1), *) dt_tracer_wpe
        interval = int(dt_tracer_wpe / dtwpe)

        do while (index(buff, 'int interval = ') == 0)
            read(fh, '(A)') buff
        enddo
        index1 = index(buff, '=')
        index2 = index(buff, '*')
        read(buff(index1+1:index2-1), *) ratio

        dtf_wpe = interval * ratio * dtwpe
=======
        if (index(buff, '(') == 0) then
            ! This interval is based on another interval
            index1 = index(buff, '=')
            index2 = index(buff, ';')
            if (index(buff, '*') == 0) then
                another_interval = trim(adjustl(buff(index1+1:index2-1)))
                ratio = 1
            else
                index3 = index(buff, '*')
                another_interval = trim(adjustl(buff(index3+1:index2-1)))
                read(buff(index1+1:index3-1), *) ratio
            endif
            code = 'int '//trim(adjustl(another_interval))//' = '
            ! Find another_interval
            rewind(fh)
            cond1 = index(buff, trim(adjustl(code))) == 0
            cond2 = index(buff, '//') /= 0
            do while (cond1 .or. cond2)
                read(fh, '(A)') buff
                cond1 = index(buff, trim(adjustl(code))) == 0
                cond2 = index(buff, '//') /= 0
            enddo
            interval_base = get_time_interval(buff, dtwpe, dtwce, dtwpi, dtwci)
            interval = interval_base * ratio
        else
            interval = get_time_interval(buff, dtwpe, dtwce, dtwpi, dtwci)
        endif

        ! Read fields_interval
        cond1 = index(buff, 'int fields_interval = ') == 0
        cond2 = index(buff, '//') /= 0
        do while (cond1 .or. cond2)
            read(fh, '(A)') buff
            cond1 = index(buff, 'int fields_interval = ') == 0
            cond2 = index(buff, '//') /= 0
        enddo
        if (index(buff, '*') /= 0) then
            index1 = index(buff, '=')
            index2 = index(buff, '*')
            read(buff(index1+1:index2-1), *) ratio
        else
            ratio = 1
        endif
        fields_interval = interval * ratio

        ! Read hydro_interval, assuming ehydro_interval == Hhydro_interval
        cond1 = index(buff, 'int ehydro_interval = ') == 0
        cond2 = index(buff, '//') /= 0
        do while (cond1 .or. cond2)
            read(fh, '(A)') buff
            cond1 = index(buff, 'int ehydro_interval = ') == 0
            cond2 = index(buff, '//') /= 0
        enddo
        if (index(buff, '*') /= 0) then
            index1 = index(buff, '=')
            index2 = index(buff, '*')
            read(buff(index1+1:index2-1), *) ratio
        else
            ratio = 1
        endif
        hydro_interval = interval * ratio

        ! Read particle_interval, assuming eparticle_interval == Hparticle_interval
        cond1 = index(buff, 'int eparticle_interval = ') == 0
        cond2 = index(buff, '//') /= 0
        do while (cond1 .or. cond2)
            read(fh, '(A)') buff
            cond1 = index(buff, 'int eparticle_interval = ') == 0
            cond2 = index(buff, '//') /= 0
        enddo
        if (index(buff, '*') /= 0) then
            index1 = index(buff, '=')
            index2 = index(buff, '*')
            read(buff(index1+1:index2-1), *) ratio
        else
            ratio = 1
        endif
        particle_interval = interval * ratio
>>>>>>> d36b661e
        close(fh)
    end subroutine get_fields_interval

    !---------------------------------------------------------------------------
    ! Read domain information from info file directly from the PIC simulation.
    ! Args:
    !   line: one single line
    !   dtwpe: the time step in 1/wpe.
    !   dtwce: the time step in 1/wce.
    !   dtwpi: the time step in 1/wpi.
    !   dtwci: the time step in 1/wci.
    !---------------------------------------------------------------------------
    function get_time_interval(line, dtwpe, dtwce, dtwpi, dtwci) result(interval)
        implicit none
        character(*), intent(in) :: line
        real(fp), intent(in) :: dtwpe, dtwce, dtwpi, dtwci
        integer :: interval, index1, index2, index3
        real(fp) :: dt
        character(len=16) :: buff
        index1 = index(line, '(')
        index2 = index(line, '/')
        index3 = index(line, '*')
        read(line(index1+1:index2-1), *) dt
        buff = line(index2+2:index3-1)
        if (buff == 'wpe') then
            interval = int(dt / dtwpe)
        else if (buff == 'wce') then
            interval = int(dt / dtwce)
        else if (buff == 'wpi') then
            interval = int(dt / dtwpi)
        else if (buff == 'wci') then
            interval = int(dt / dtwci)
        endif
    end function get_time_interval


    !---------------------------------------------------------------------------
    ! Read domain information from info file directly from the PIC simulation.
    ! Information to read:
    !   domain: the domain information of the PIC simulation.
    !   mime: the ion to electron mass ration.
    !---------------------------------------------------------------------------
    subroutine read_domain
        use constants, only: dp, fp
        implicit none
        real(fp) :: temp, dtf_wpe
        integer :: fh
        ! read the time step of the simulation
        fh = 10
        open(unit=fh, file=trim(adjustl(rootpath))//'info', status='old')
        mime = get_variable(fh, 'mi/me', '=')
        domain%lx_de = get_variable(fh, 'Lx/de', '=')
        domain%ly_de = get_variable(fh, 'Ly/de', '=')
        domain%lz_de = get_variable(fh, 'Lz/de', '=')
        temp = get_variable(fh, 'nx', '=')
        domain%nx = int(temp)
        temp = get_variable(fh, 'ny', '=')
        domain%ny = int(temp)
        temp = get_variable(fh, 'nz', '=')
        domain%nz = int(temp)
        temp = get_variable(fh, 'nproc', '=')
        domain%nproc = int(temp)
        temp = get_variable(fh, 'nppc', '=')
        domain%nppc = int(temp)
        domain%dtwpe = get_variable(fh, 'dt*wpe', '=')
        domain%dtwce = get_variable(fh, 'dt*wce', '=')
        domain%dtwci = get_variable(fh, 'dt*wci', '=')
        domain%dtwpi = domain%dtwpe / mime
        temp = get_variable(fh, 'energies_interval', ':')
        domain%energies_interval = int(temp)
        domain%dx = get_variable(fh, 'dx/de', '=')
        domain%dy = get_variable(fh, 'dy/de', '=')
        domain%dz = get_variable(fh, 'dz/de', '=')
        domain%idx = 1.0/domain%dx
        domain%idy = 1.0/domain%dy
        domain%idz = 1.0/domain%dz
        domain%idxh = 0.5*domain%idx
        domain%idyh = 0.5*domain%idy
        domain%idzh = 0.5*domain%idz

<<<<<<< HEAD
        dtf_wpe = get_fields_interval(domain%dtwpe)
        domain%dt = dtf_wpe
=======
        call get_fields_interval(domain%dtwpe, domain%dtwce, domain%dtwpi, &
            domain%dtwci, domain%fields_interval, domain%hydro_interval, &
            domain%particle_interval)

        domain%dt = domain%fields_interval * domain%dtwpe
>>>>>>> d36b661e
        domain%idt = 1.0 / domain%dt

        close(fh)

        call read_pic_mpi_topology

        ! Echo this information
        print *, "---------------------------------------------------"
        write(*, "(A)") " PIC simulation information."
        write(*, "(A,F7.2,A,F7.2,A,F7.2)") " lx, ly, lz (de) = ", &
            domain%lx_de, ',', domain%ly_de, ',', domain%lz_de
        write(*, "(A,I0,A,I0,A,I0)") " nx, ny, nz = ", &
            domain%nx, ',', domain%ny, ',', domain%nz
        write(*, "(A,F9.6,A,F9.6,A,F9.6)") " dx, dy, dz (de) = ", &
            domain%dx, ',', domain%dy, ',', domain%dz
        write(*, "(A,E14.6)") " dtwpe = ", domain%dtwpe
        write(*, "(A,E14.6)") " dtwce = ", domain%dtwce
        write(*, "(A,E14.6)") " dtwci = ", domain%dtwci
        write(*, "(A,E14.6)") " Fields output interval (1/wpe) = ", domain%dt
        write(*, "(A,F6.1)") " mi/me = ", mime
        write(*, "(A,I0)") " Energies outptut steps = ", domain%energies_interval
        write(*, "(A,I0)") " Fields outptut steps = ", domain%fields_interval
        write(*, "(A,I0)") " Hydro outptut steps = ", domain%hydro_interval
        write(*, "(A,I0)") " Particle outptut steps = ", domain%Particle_interval
        write(*, "(A,I0)") " Numer of CPU cores used = ", domain%nproc
        write(*, "(A,I0,A,I0,A,I0)") " MPI topology: ", &
            domain%pic_tx, ',', domain%pic_ty, ',', domain%pic_tz
        write(*, "(A,I0,A,I0,A,I0)") " Domain sizes for each MPI process: ", &
            domain%pic_nx, ',', domain%pic_ny, ',', domain%pic_nz
        write(*, "(A,I0)") " nppc = ", domain%nppc
        print *,"---------------------------------------------------"
    end subroutine read_domain

    !---------------------------------------------------------------------------
    ! Read PIC MPI topology from info.bin.
    !---------------------------------------------------------------------------
    subroutine read_pic_mpi_topology
        use constants, only: dp
        implicit none
        real(dp) :: tx, ty, tz
        integer :: file_size, fh, index1, index2
        logical :: ex
        character(len=150) :: fname, buff
        ex = .false.
        fname = trim(adjustl(rootpath))//"info.bin"
        inquire(file=fname, exist=ex, size=file_size)
        fh = 20
        if (ex .and. file_size .ne. 0) then
            open(unit=fh, file=trim(adjustl(rootpath))//"info.bin", &
                 access='stream', status='unknown', form='unformatted', action='read')
            read(fh) tx, ty, tz
            close(fh)
        else
            fname = get_main_fname()
            open(unit=fh, file=trim(adjustl(rootpath))//trim(adjustl(fname)), status='old')
            read(fh, '(A)') buff
            do while (index(buff, 'double topology_x = ') == 0)
                read(fh, '(A)') buff
            enddo
            index1 = index(buff, '=')
            index2 = index(buff, ';')
            print*, buff
            read(buff(index1+1:index2-1), *) tx
            read(fh, '(A)') buff
            index1 = index(buff, '=')
            index2 = index(buff, ';')
            read(buff(index1+1:index2-1), *) ty
            read(fh, '(A)') buff
            index1 = index(buff, '=')
            index2 = index(buff, ';')
            read(buff(index1+1:index2-1), *) tz
            close(fh)
        endif
        ! Convert to integers
        domain%pic_tx = floor(tx + 0.5)
        domain%pic_ty = floor(ty + 0.5)
        domain%pic_tz = floor(tz + 0.5)

        domain%pic_nx = domain%nx / domain%pic_tx
        domain%pic_ny = domain%ny / domain%pic_ty
        domain%pic_nz = domain%nz / domain%pic_tz
    end subroutine read_pic_mpi_topology

    !---------------------------------------------------------------------------
    ! Write the PIC information to a file for IDL viewer.
    !---------------------------------------------------------------------------
    subroutine write_pic_info
        implicit none
        logical :: dir_e
        dir_e = .false.
        inquire(file=trim(adjustl(rootpath))//'data/.', exist=dir_e)
        if (.not. dir_e) then
            call system('mkdir ../data')
        endif
        open(unit=17, file=trim(adjustl(rootpath))//'data/info', &
             access='stream', status='replace', form='unformatted', action='write')
        write(17) domain%nx, domain%ny, domain%nz
        write(17) real(domain%lx_de, kind=4)
        write(17) real(domain%ly_de, kind=4)
        write(17) real(domain%lz_de, kind=4)
        close(17)
    end subroutine write_pic_info

    !---------------------------------------------------------------------------
    ! Broadcast the PIC simulation information to all MPI processes, including
    !   domain: the simulation domain information.
    !   mime: the ion to electron mass ratio.
    !---------------------------------------------------------------------------
    subroutine broadcast_pic_info
        use mpi_module
        implicit none
        integer :: picInfoType, oldtypes(0:2), blockcounts(0:2)
        integer :: offsets(0:2), extent
        ! Setup description of the 9 MPI_DOUBLE fields.
        offsets(0) = 0
        oldtypes(0) = MPI_DOUBLE_PRECISION
        blockcounts(0) = 9
        ! Setup description of the 6 MPI_REAL fields.
        call MPI_TYPE_EXTENT(MPI_DOUBLE_PRECISION, extent, ierr)
        offsets(1) = 9 * extent
        oldtypes(1) = MPI_REAL
        blockcounts(1) = 9
        ! Setup description of the 3 MPI_INTEGER fields.
        call MPI_TYPE_EXTENT(MPI_REAL, extent, ierr)
        offsets(2) = offsets(1) + 9 * extent
        oldtypes(2) = MPI_INTEGER
        blockcounts(2) = 15
        ! Define structured type and commit it. 
        call MPI_TYPE_STRUCT(3, blockcounts, offsets, oldtypes, picInfoType, ierr)
        call MPI_TYPE_COMMIT(picInfoType, ierr)
        call MPI_BCAST(domain, 1, picInfoType, master, MPI_COMM_WORLD, ierr)
        call MPI_BCAST(mime, 1, MPI_INTEGER, master, MPI_COMM_WORLD, ierr)
        call MPI_TYPE_FREE(picinfoType, ierr)
    end subroutine broadcast_pic_info

    !---------------------------------------------------------------------------
    ! Get the total number of time frames from file size.
    ! Method:
    !   Using the size of the post-processed field data and the dimensions of
    !   the PIC simulation (nx, ny, nz). Then, nt = filesize / (nx*ny*nz)
    ! Inputs:
    !   tp2: the maximum time frame defined by the user. It may be different
    !       from the total number of time frames of the PIC simulation.
    ! Updates:
    !   nt: the total time frames.
    !---------------------------------------------------------------------------
    subroutine get_total_time_frames(tp2)
        use mpi_module
        use path_info, only: filepath
        use configuration_translate, only: output_format
        implicit none
        integer, intent(inout) :: tp2
        integer(kind=8) :: filesize
        logical :: is_exist0, is_exist1, is_exist
        character(len=16) :: cfname
        character(len=150) :: fname
        integer :: tindex, nframe
        if (myid == master) then
            if (output_format == 1) then
                ! One field is saved in one file for all time steps.
                inquire(file=trim(adjustl(filepath))//'bx.gda', size=filesize)
                nt = filesize / (domain%nx*domain%ny*domain%nz*4)
            else
                is_exist = .false.
                is_exist0 = .false.
                is_exist1 = .false.
                inquire(file=trim(adjustl(filepath))//'bx_0.gda', exist=is_exist0)
                inquire(file=trim(adjustl(filepath))//'bx_1.gda', exist=is_exist1)
                is_exist = is_exist0 .or. is_exist1
                nframe = 0
                do while (is_exist)
                    nframe = nframe + 1
                    tindex = domain%fields_interval * nframe
                    write(cfname, '(I0)') tindex
                    fname = trim(adjustl(filepath))//'bx_'//trim(cfname)//'.gda'
                    inquire(file=fname, exist=is_exist)
                enddo
                nt = nframe
            endif
            print*, 'Number of output time frames: ', nt
        endif
        call MPI_BCAST(nt, 1, MPI_INTEGER, master, MPI_COMM_WORLD, ierr)
        ! Check if the last frame is larger than nt
        if (tp2 > nt) tp2 = nt
    end subroutine get_total_time_frames

    !---------------------------------------------------------------------------
    ! Get the total number of energy band.
    !---------------------------------------------------------------------------
    subroutine get_energy_band_number
        use mpi_module
        use constants, only: fp
        implicit none
        integer :: fh, index1, index2
        character(len=150) :: buff, single_line
        character(len=20) :: fname

        fh = 40
        fname = get_main_fname()
        open(unit=fh, file=trim(adjustl(rootpath))//trim(adjustl(fname)), status='old')
        read(fh, '(A)') buff
        do while (index(buff, 'global->nex') == 0)
            read(fh, '(A)') buff
        enddo
        index1 = index(buff, '=')
        index2 = index(buff, ';')
        read(buff(index1+1:index2-1), *) nbands

        ! When the energy diagnostics are commented
        do while (index(buff, 'energy.cxx') == 0)
            read(fh, '(A)') buff
        enddo
        single_line = trim(adjustl(buff))
        if (single_line(1:2) == '//') then
            nbands = 0
        endif

        if (myid == master) then
            write(*, "(A,I0)") " Number of energy band: ", nbands
        endif
        close(fh)
    end subroutine get_energy_band_number

end module picinfo<|MERGE_RESOLUTION|>--- conflicted
+++ resolved
@@ -64,22 +64,6 @@
     !---------------------------------------------------------------------------
     ! Get the fields output time interval from the initialization file.
     ! The interval is defined as "int interval = ...", for example,
-<<<<<<< HEAD
-    ! int interval = int(2.5/(wci*dt)); 
-    ! Input:
-    !   dtwpe: time step in 1/wpe
-    ! Return:
-    !   dtf_wpe: the fields output interval in 1/wpe.
-    !---------------------------------------------------------------------------
-    function get_fields_interval(dtwpe) result(dtf_wpe)
-        use constants, only: fp
-        implicit none
-        real(fp), intent(in) :: dtwpe
-        real(fp) :: dt_tracer_wpe, dtf_wpe ! The interval in 1/wpe
-        integer :: fh, index1, index2, ratio, interval
-        character(len=150) :: buff
-        character(len=20) :: fname
-=======
     ! int interval = int(2.5/(wci*dt)). This routine assumes the intervals
     ! are the same for all particle species.
     !
@@ -101,40 +85,20 @@
         character(len=20) :: fname, another_interval
         logical :: cond1, cond2
         integer :: interval, ratio, interval_base
->>>>>>> d36b661e
         fh = 40
 
         fname = get_main_fname()
 
         open(unit=fh, file=trim(adjustl(rootpath))//trim(adjustl(fname)), status='old')
         read(fh, '(A)') buff
-<<<<<<< HEAD
-        do while (index(buff, 'int tracer_int = ') == 0)
-=======
         ! Make sure the line is not commented out
         cond1 = index(buff, 'int interval = ') == 0
         cond2 = index(buff, '//') /= 0
         do while (cond1 .or. cond2)
->>>>>>> d36b661e
             read(fh, '(A)') buff
             cond1 = index(buff, 'int interval = ') == 0
             cond2 = index(buff, '//') /= 0
         enddo
-<<<<<<< HEAD
-        index1 = index(buff, '(')
-        index2 = index(buff, '/')
-        read(buff(index1+1:index2-1), *) dt_tracer_wpe
-        interval = int(dt_tracer_wpe / dtwpe)
-
-        do while (index(buff, 'int interval = ') == 0)
-            read(fh, '(A)') buff
-        enddo
-        index1 = index(buff, '=')
-        index2 = index(buff, '*')
-        read(buff(index1+1:index2-1), *) ratio
-
-        dtf_wpe = interval * ratio * dtwpe
-=======
         if (index(buff, '(') == 0) then
             ! This interval is based on another interval
             index1 = index(buff, '=')
@@ -213,7 +177,6 @@
             ratio = 1
         endif
         particle_interval = interval * ratio
->>>>>>> d36b661e
         close(fh)
     end subroutine get_fields_interval
 
@@ -294,16 +257,11 @@
         domain%idyh = 0.5*domain%idy
         domain%idzh = 0.5*domain%idz
 
-<<<<<<< HEAD
-        dtf_wpe = get_fields_interval(domain%dtwpe)
-        domain%dt = dtf_wpe
-=======
         call get_fields_interval(domain%dtwpe, domain%dtwce, domain%dtwpi, &
             domain%dtwci, domain%fields_interval, domain%hydro_interval, &
             domain%particle_interval)
 
         domain%dt = domain%fields_interval * domain%dtwpe
->>>>>>> d36b661e
         domain%idt = 1.0 / domain%dt
 
         close(fh)

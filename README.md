# Post-analysis procedures for VPIC simulation.

## Install
Depends on the compiler to use `source module_gcc.sh` or `source module_intel.sh`
Run the following command to build the main program
```
mkdir build
cd build
cmake ..
make
make install
```
<<<<<<< HEAD
## Get started

The executables are all saved in this code's root directory.
The configuration files are in **./config_files**.

=======
On a cray system, the `cmake ..` should be
```
CC=cc CXX=CC FC=ftn cmake ..
```

## Get started

The executables are all saved in this code's root directory.
The configuration files are in **./config_files**.

>>>>>>> e15be67a
* _translate_: processing the VPIC raw field data, which saved as an individual
file for each MPI process in PIC simulations. The processed data will be
saved in a single file or multiple files depending on the flags (see below).
When doing _translate_,
**conf.dat** and **analysis_config.dat** may need to be modified
    - conf.dat
        - httx, htty, httz: their produce should be the same as current total
        CPU numbers. Each of them should \(\le\) the MPI topology of the PIC
        simulation
        - tindex_start: the default is 0, so the programe will translate the
        beginning time frame. Change it when doing translate for a restart run,
        so you don't have to start from the beginning
        - tindex_stop: set a large number, so the programe will translate all
        the time frame. When testing the programe, set it small
        output_format: when setting 1, each time frame saves one file.
        When setting 2, all time frames save in a single file.
        - append_to_files: default is 1, so processed data will be appended to
        the existing files
    - analysis_config: is_rel should be 1 when all hydro data are dumped
        - tp1, tp2: starting and ending time frame. They are output time frame,
        not the actual time steps of the PIC simulations.
        - inductive: using whole electric field when it is set 0; using motional
        electric field \(-\mathbf{v}\times\mathbf{B}\) when it is set 1.
        - is_rel: whether relativistic fields are used
        - eratio: the ratio of the energy interval to the initial thermal energy
        You need to calculate this using emax and nex, defined in your
        configuration for this PIC simulation (**.cxx).

* _parspec_: get the particle energy spectrum in a box. The box can be the whole
simulation domain or a local small region. When doing _parspec_,
**spectrum_config.dat** may need to be modified
    - xc, yc, zc are the center of the box (in \(d_e\)). In the PIC simulations,
    \(x\in[0, L_x]\), \(y\in[-L_y/2, L_y/2]\), \(z\in[-L_z/2, L_z/2]\)
    - xsize, ysize and zsize: sizes of each dimension in cell numbers
    - the rest is for velocity distribution. It can be ignored when
    doing _parspec_

* _dissipation_: energy conversion analysis using \(\mathbf{j}\cdot\mathbf{E}\).
**analysis_config.dat** (see above) and **saving_flags.dat** may be modified.
  - saving_flags.dat
      - When a flag is 1, the 2D/3D field data will be saved<|MERGE_RESOLUTION|>--- conflicted
+++ resolved
@@ -10,13 +10,6 @@
 make
 make install
 ```
-<<<<<<< HEAD
-## Get started
-
-The executables are all saved in this code's root directory.
-The configuration files are in **./config_files**.
-
-=======
 On a cray system, the `cmake ..` should be
 ```
 CC=cc CXX=CC FC=ftn cmake ..
@@ -27,7 +20,6 @@
 The executables are all saved in this code's root directory.
 The configuration files are in **./config_files**.
 
->>>>>>> e15be67a
 * _translate_: processing the VPIC raw field data, which saved as an individual
 file for each MPI process in PIC simulations. The processed data will be
 saved in a single file or multiple files depending on the flags (see below).
